--- conflicted
+++ resolved
@@ -78,21 +78,13 @@
             builder-label: ubuntu-22.04
             tester-arch: AMD64
             tester-size: xlarge
-<<<<<<< HEAD
-            modules: '["test_k8s", "test_etcd", "test_dqlite", "test_ceph", "test_upgrade", "test_external_certs", "test_registry", "test_dualstack"]'
-=======
             modules: ${{ needs.select-tests.outputs.amd64 }}
->>>>>>> 448834c3
           # built and test on on self-hosted
           - id: arm64
             builder-label: ARM64
             tester-arch: ARM64
             tester-size: large
-<<<<<<< HEAD
-            modules: '["test_k8s", "test_etcd", "test_dqlite", "test_dualstack"]'
-=======
             modules: ${{ needs.select-tests.outputs.arm64 }}
->>>>>>> 448834c3
     with:
       identifier: ${{ matrix.arch.id }}
       builder-runner-label: ${{ matrix.arch.builder-label }}
