# Copyright 2025 Canonical Ltd.
# See LICENSE file for licensing details.
"""Aids in testing COS substrate on LXD."""

import ipaddress
import logging
import time
from typing import Tuple, Union

from .lxd_substrate import LXDSubstrate

log = logging.getLogger(__name__)
IPAddress = Union[ipaddress.IPv4Address, ipaddress.IPv6Address]


class COSSubstrate(LXDSubstrate):
    """A LXD substrate."""

    def __init__(self, container_name: str, network_name: str) -> None:
        """Initialize LXDSubstrate instance.

        Args:
            container_name (str): Name of the container.
            network_name (str): Name of the network.
        """
        super().__init__()
        self.container_name = container_name
        self.network_name = network_name

<<<<<<< HEAD
=======
    def apply_profile(
        self,
        profile_name: str = "microk8s.profile",
        target_profile_name: str = "cos-profile",
    ):
        """Apply LXD profile.

        Args:
            profile_name (Optional[str]): Name of the profile to apply.
            target_profile_name (Optional[str]): Name of the target profile.
                Defaults to 'cos-profile'.
        """
        profile_path = Path("tests/integration/data") / profile_name

        with profile_path.open() as file:
            try:
                raw_profile = yaml.safe_load(file)
                config = raw_profile.get("config", {})
                devices = raw_profile.get("devices", {})
                self.client.profiles.create(target_profile_name, config=config, devices=devices)
                log.info("Profile %s applied successfully.", target_profile_name)
            except (yaml.YAMLError, *LXDExceptions):
                log.exception("Failed to read or apply LXD profile")

    def create_container(self, name: str):
        """Create a container.

        Args:
            name (str): Name of the container.

        Returns:
            container: The created container instance, or None if creation fails.
        """
        log.info("Creating container")
        config: Dict[str, Any] = {
            "name": name,
            "source": {
                "type": "image",
                "mode": "pull",
                "server": "https://cloud-images.ubuntu.com/releases",
                "protocol": "simplestreams",
                "alias": "22.04",
            },
            "type": "container",
            "devices": {},
            "profiles": ["default", "cos-profile"],
        }
        if self.network_name:
            config["devices"]["eth0"] = {
                "name": "eth0",
                "nictype": "bridged",
                "parent": self.network_name,
                "type": "nic",
            }
        try:
            container = self.client.instances.create(config, wait=True)
            log.info("Starting Container")
            container.start(wait=True)
            time.sleep(60)
            return container

        except LXDExceptions:
            log.exception("Failed to create or start container")
            return None

>>>>>>> 20f3bf7b
    def create_network(
        self,
        network_name: str,
        subnet_cidr: str = "10.10.0.0/24",
        reserved_addresses: int = 5,
    ) -> Tuple[IPAddress, IPAddress]:
        """Create a network.

        Args:
            network_name (str): Name of the network.
            subnet_cidr (Optional[str]): CIDR of the subnet. Defaults to '10.10.0.0/24'.
            reserved_addresses (Optional[int]): Number of reserved IP addresses. Defaults to 5.

        Raises:
            ValueError: when total_address is less than reserved_addresses

        Returns:
            Tuple[IPAddress, IPAddress]
        """
        existing_networks = self.client.networks.all()
        for net in existing_networks:
            if net.name == network_name:
                raise ValueError("Network already exists. Skipping creation.")

        subnet = ipaddress.ip_network(subnet_cidr)
        total_addresses = subnet.num_addresses - 2

        if reserved_addresses >= total_addresses:
            raise ValueError(
                "Reserved Addresses must be less than the total number of usable addresses."
            )

        gateway_ip = subnet.network_address + 1
        ipv4_address = f"{gateway_ip}/{subnet.prefixlen}"
        dhcp_range_start = subnet.network_address + 2
        dhcp_range_stop = subnet.network_address + total_addresses - reserved_addresses

        reserved_stop = subnet.broadcast_address - 1

        network_config = {
            "name": network_name,
            "description": "Custom LXD network for COS integration",
            "config": {
                "ipv4.address": ipv4_address,
                "ipv4.nat": "true",
                "ipv4.dhcp": "true",
                "ipv4.dhcp.ranges": f"{dhcp_range_start}-{dhcp_range_stop}",
                "ipv6.address": "none",
            },
            "type": "bridge",
        }

        log.info(
            "Creating network '%s' with %s reserved addresses.",
            network_name,
            reserved_addresses,
        )
        self.apply_networks(network_name, network_config)
        reserved_start = dhcp_range_stop + 1
        log.info("Reserved IP range: %s-%s", reserved_start, reserved_stop)
        return reserved_start, reserved_stop

    def create_substrate(self) -> bytes:
        """Create a COS substrate.

        Returns:
            bytes: The generated kubeconfig.

        Raises:
            RuntimeError: when the container's snapd fails to load seed
        """
        self.apply_profile(["microk8s.profile"], "cos-profile")
        reserved_start, reserved_stop = self.create_network(self.network_name)
        container = self.create_container(self.container_name, self.network_name)
        max_attempts, sleep_duration = 10, 30
        for _ in range(max_attempts):
            rc, _, _ = self.execute_command(container, ["snap", "wait", "system", "seed.loaded"])
            if rc == 0:
                break
            time.sleep(sleep_duration)
        else:
            raise RuntimeError("Failed to wait for system seed")

        self.install_k8s(container)
        self.enable_microk8s_addons(container, f"{reserved_start}-{reserved_stop}")
        return self.get_kubeconfig(container)

    def enable_microk8s_addons(self, container, ranges: str):
        """Enable MicroK8s addons.

        Args:
            container: Container instance.
            ranges (str): MetalLB IP ranges.
        """
        addons = ["dns", "hostpath-storage", f"metallb:{ranges}"]
        for addon in addons:
            self.execute_command(container, ["sudo", "microk8s", "enable", addon])

    def get_kubeconfig(self, container) -> bytes:
        """Get kubeconfig from a container.

        Args:
            container: Container instance.

        Returns:
            str: The kubeconfig.
        """
        rc, stdout, stderr = self.execute_command(container, ["microk8s", "config"])
        if rc != 0:
            log.error("Failed to get kubeconfig: %s, %s", stdout, stderr)
        return stdout

    def install_k8s(self, container):
        """Install Kubernetes inside a container.

        Args:
            container: Container instance.

        Returns:
            Tuple[str, bytes, bytes]: rc, stdout, stderr
        """
        return self.execute_command(
            container,
            [
                "sudo",
                "snap",
                "install",
                "microk8s",
                "--channel=1.28/stable",
                "--classic",
            ],
        )

    def teardown_substrate(self):
        """Teardown the COS substrate."""
        container = self.client.instances.get(self.container_name)
        self.delete_container(container)
        self.delete_network(self.network_name)
        self.remove_profile()<|MERGE_RESOLUTION|>--- conflicted
+++ resolved
@@ -7,14 +7,14 @@
 import time
 from typing import Tuple, Union
 
-from .lxd_substrate import LXDSubstrate
+from lxd_substrate import LXDSubstrate
 
 log = logging.getLogger(__name__)
 IPAddress = Union[ipaddress.IPv4Address, ipaddress.IPv6Address]
 
 
 class COSSubstrate(LXDSubstrate):
-    """A LXD substrate."""
+    """A COS substrate."""
 
     def __init__(self, container_name: str, network_name: str) -> None:
         """Initialize LXDSubstrate instance.
@@ -27,74 +27,6 @@
         self.container_name = container_name
         self.network_name = network_name
 
-<<<<<<< HEAD
-=======
-    def apply_profile(
-        self,
-        profile_name: str = "microk8s.profile",
-        target_profile_name: str = "cos-profile",
-    ):
-        """Apply LXD profile.
-
-        Args:
-            profile_name (Optional[str]): Name of the profile to apply.
-            target_profile_name (Optional[str]): Name of the target profile.
-                Defaults to 'cos-profile'.
-        """
-        profile_path = Path("tests/integration/data") / profile_name
-
-        with profile_path.open() as file:
-            try:
-                raw_profile = yaml.safe_load(file)
-                config = raw_profile.get("config", {})
-                devices = raw_profile.get("devices", {})
-                self.client.profiles.create(target_profile_name, config=config, devices=devices)
-                log.info("Profile %s applied successfully.", target_profile_name)
-            except (yaml.YAMLError, *LXDExceptions):
-                log.exception("Failed to read or apply LXD profile")
-
-    def create_container(self, name: str):
-        """Create a container.
-
-        Args:
-            name (str): Name of the container.
-
-        Returns:
-            container: The created container instance, or None if creation fails.
-        """
-        log.info("Creating container")
-        config: Dict[str, Any] = {
-            "name": name,
-            "source": {
-                "type": "image",
-                "mode": "pull",
-                "server": "https://cloud-images.ubuntu.com/releases",
-                "protocol": "simplestreams",
-                "alias": "22.04",
-            },
-            "type": "container",
-            "devices": {},
-            "profiles": ["default", "cos-profile"],
-        }
-        if self.network_name:
-            config["devices"]["eth0"] = {
-                "name": "eth0",
-                "nictype": "bridged",
-                "parent": self.network_name,
-                "type": "nic",
-            }
-        try:
-            container = self.client.instances.create(config, wait=True)
-            log.info("Starting Container")
-            container.start(wait=True)
-            time.sleep(60)
-            return container
-
-        except LXDExceptions:
-            log.exception("Failed to create or start container")
-            return None
-
->>>>>>> 20f3bf7b
     def create_network(
         self,
         network_name: str,
