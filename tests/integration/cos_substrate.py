# Copyright 2025 Canonical Ltd.
# See LICENSE file for licensing details.
"""Aids in testing COS substrate on LXD."""

import gzip
import ipaddress
import json
import logging
<<<<<<< HEAD
import time
from typing import Tuple, Union

from lxd_substrate import LXDSubstrate

log = logging.getLogger(__name__)
IPAddress = Union[ipaddress.IPv4Address, ipaddress.IPv6Address]


class COSSubstrate(LXDSubstrate):
    """A COS substrate."""

    def __init__(self, container_name: str, network_name: str) -> None:
        """Initialize LXDSubstrate instance.

        Args:
            container_name (str): Name of the container.
            network_name (str): Name of the network.
        """
        super().__init__()
        self.container_name = container_name
        self.network_name = network_name

=======
import lzma
import re
import shlex
import time
from io import BytesIO
from pathlib import Path
from typing import Optional, Tuple, Union

from lxd_substrate import LXDSubstrate, VMOptions
from pylxd.exceptions import ClientConnectionFailed, LXDAPIException, NotFound

log = logging.getLogger(__name__)
IPAddress = Union[ipaddress.IPv4Address, ipaddress.IPv6Address]
LXDExceptions = (NotFound, LXDAPIException, ClientConnectionFailed)
TEST_DATA = Path(__file__).parent / "data"
K8S_PROFILE_URL = "https://raw.githubusercontent.com/canonical/k8s-snap/refs/heads/main/tests/integration/lxd-profile.yaml"


def _gzip_to_xz(input_bytes: bytes) -> bytes:
    """Convert gzip bytes to xz compressed bytes."""
    xz_buffer = BytesIO()
    with gzip.GzipFile(fileobj=BytesIO(input_bytes)) as gz:
        with lzma.LZMAFile(xz_buffer, mode="wb") as xz_file:
            decompressed_data = gz.read()
            xz_file.write(decompressed_data)

    return xz_buffer.getvalue()


class COSSubstrate(LXDSubstrate):
    """A COS Substrate."""

    def __init__(self, vm: Optional[VMOptions] = None) -> None:
        super().__init__(vm)
        self.instance_name = "cos-substrate"
        self.network_name = "cos-network"

>>>>>>> b7aee46d
    def create_network(
        self,
        network_name: str,
        subnet_cidr: str = "10.10.0.0/24",
        reserved_addresses: int = 5,
    ) -> Tuple[IPAddress, IPAddress]:
        """Create a network.

        Args:
            network_name (str): Name of the network.
            subnet_cidr (Optional[str]): CIDR of the subnet. Defaults to '10.10.0.0/24'.
            reserved_addresses (Optional[int]): Number of reserved IP addresses. Defaults to 5.

        Raises:
            ValueError: when total_address is less than reserved_addresses

        Returns:
            Tuple[IPAddress, IPAddress]
        """
        existing_networks = self.client.networks.all()
        for net in existing_networks:
            if net.name == network_name:
                raise ValueError("Network already exists. Skipping creation.")

        subnet = ipaddress.ip_network(subnet_cidr)
        total_addresses = subnet.num_addresses - 2

        if reserved_addresses >= total_addresses:
            raise ValueError(
                "Reserved Addresses must be less than the total number of usable addresses."
            )

        gateway_ip = subnet.network_address + 1
        ipv4_address = f"{gateway_ip}/{subnet.prefixlen}"
        dhcp_range_start = subnet.network_address + 2
        dhcp_range_stop = subnet.network_address + total_addresses - reserved_addresses

        reserved_stop = subnet.broadcast_address - 1

        network_config = {
            "name": network_name,
            "description": "Custom LXD network for COS integration",
            "config": {
                "ipv4.address": ipv4_address,
                "ipv4.nat": "true",
                "ipv4.dhcp": "true",
                "ipv4.dhcp.ranges": f"{dhcp_range_start}-{dhcp_range_stop}",
                "ipv6.address": "none",
            },
            "type": "bridge",
        }

        log.info(
            "Creating network '%s' with %s reserved addresses.",
            network_name,
            reserved_addresses,
        )
        self.apply_networks(network_name, network_config)
        reserved_start = dhcp_range_stop + 1
        log.info("Reserved IP range: %s-%s", reserved_start, reserved_stop)
        return reserved_start, reserved_stop

    def create_substrate(self) -> bytes:
        """Create a COS substrate.

        Returns:
            bytes: The generated kubeconfig.

        Raises:
            RuntimeError: when the instance's snapd fails to load seed
        """
<<<<<<< HEAD
        self.apply_profile(["microk8s.profile"], "cos-profile")
        reserved_start, reserved_stop = self.create_network(self.network_name)
        container = self.create_container(self.container_name, self.network_name)
=======
        self.apply_profile([], "cos-profile")
        reserved_start, reserved_stop = self.create_network(self.network_name)
        instance = self.create_instance(self.instance_name, self.network_name)
>>>>>>> b7aee46d
        max_attempts, sleep_duration = 10, 30
        for _ in range(max_attempts):
            rc, _, _ = self.execute_command(
                instance, ["snap", "wait", "system", "seed.loaded"], check=False
            )
            if rc == 0:
                break
            time.sleep(sleep_duration)
        else:
            raise RuntimeError("Failed to wait for system seed")

<<<<<<< HEAD
        self.install_k8s(container)
        self.enable_microk8s_addons(container, f"{reserved_start}-{reserved_stop}")
        return self.get_kubeconfig(container)

    def enable_microk8s_addons(self, container, ranges: str):
        """Enable MicroK8s addons.
=======
        self.bootstrap_k8s(instance, f"{reserved_start}-{reserved_stop}")
        self.ready_k8s(instance)
        return self.get_kubeconfig(instance)

    def bootstrap_k8s(self, instance, range: str):
        """Enable MicroK8s addons.

        Args:
            instance: Container instance.
            range (str): CIDR range for load balancer.
        """
        cidrs = json.dumps([range])
        commands = [
            "snap install k8s --classic",
            "k8s bootstrap",
            "k8s status --wait-ready",
            f"k8s set load-balancer.cidrs='{cidrs}'",
            "k8s enable load-balancer",
        ]
        for cmd in commands:
            self.execute_command(instance, shlex.split("sudo " + cmd))

    def ready_k8s(self, instance):
        """Wait for K8s to be ready.
>>>>>>> b7aee46d

        Args:
            instance: Container instance.
        """
        max_attempts, sleep_duration = 10, 30
        command = "k8s status --wait-ready"
        for _ in range(max_attempts):
            rc, stdout, stderr = self.execute_command(instance, shlex.split(command), check=False)
            if rc == 0 and b"failed" not in stdout.lower():
                break
            log.warning("K8s not ready yet, retrying...")
            log.info("K8s status output: %s", stdout.decode())
            log.info("K8s status errors: %s", stderr.decode())
            time.sleep(sleep_duration)
        else:
            raise RuntimeError("Failed to wait for system seed")

<<<<<<< HEAD
    def get_kubeconfig(self, container) -> bytes:
        """Get kubeconfig from a container.
=======
    def inspect_k8s(self, instance):
        """Inspect K8s status.

        Args:
            instance: Container instance.
        """
        command = "k8s inspect"
        rc, stdout, stderr = self.execute_command(instance, shlex.split(command), check=False)
        if rc != 0:
            log.error("K8s inspect failed with rc=%s", rc)
            log.error("K8s inspect stdout: %s", stdout.decode())
            log.error("K8s inspect stderr: %s", stderr.decode())
            return
        artifacts = re.findall(r"(\S+\.tar\.gz)", stdout.decode())
        log.info("K8s inspect artifacts: %s", list(artifacts))
        for artifact in artifacts:
            local = f"juju-crashdump-{self.instance_name}-{Path(artifact).stem}.xz"
            log.info("Retrieving artifact: %s to %s", artifact, local)
            with open(local, "wb") as f:
                xz = _gzip_to_xz(instance.files.get(artifact))
                f.write(xz)

    def get_kubeconfig(self, instance) -> bytes:
        """Get kubeconfig from a instance.
>>>>>>> b7aee46d

        Args:
            instance: Container instance.

        Returns:
            str: The kubeconfig.
        """
        command = "sudo k8s config"
        _, stdout, _ = self.execute_command(instance, shlex.split(command))
        return stdout

<<<<<<< HEAD
    def install_k8s(self, container):
        """Install Kubernetes inside a container.

        Args:
            container: Container instance.

        Returns:
            Tuple[str, bytes, bytes]: rc, stdout, stderr
        """
        return self.execute_command(
            container,
            [
                "sudo",
                "snap",
                "install",
                "microk8s",
                "--channel=latest/stable",
                "--classic",
            ],
        )

=======
>>>>>>> b7aee46d
    def teardown_substrate(self):
        """Teardown the COS substrate."""
        instance = self.client.instances.get(self.instance_name)
        self.inspect_k8s(instance)
        self.delete_instance(instance)
        self.delete_network(self.network_name)
        if profile := self.profile_name:
            self.remove_profile(profile)<|MERGE_RESOLUTION|>--- conflicted
+++ resolved
@@ -6,31 +6,6 @@
 import ipaddress
 import json
 import logging
-<<<<<<< HEAD
-import time
-from typing import Tuple, Union
-
-from lxd_substrate import LXDSubstrate
-
-log = logging.getLogger(__name__)
-IPAddress = Union[ipaddress.IPv4Address, ipaddress.IPv6Address]
-
-
-class COSSubstrate(LXDSubstrate):
-    """A COS substrate."""
-
-    def __init__(self, container_name: str, network_name: str) -> None:
-        """Initialize LXDSubstrate instance.
-
-        Args:
-            container_name (str): Name of the container.
-            network_name (str): Name of the network.
-        """
-        super().__init__()
-        self.container_name = container_name
-        self.network_name = network_name
-
-=======
 import lzma
 import re
 import shlex
@@ -68,7 +43,6 @@
         self.instance_name = "cos-substrate"
         self.network_name = "cos-network"
 
->>>>>>> b7aee46d
     def create_network(
         self,
         network_name: str,
@@ -140,15 +114,9 @@
         Raises:
             RuntimeError: when the instance's snapd fails to load seed
         """
-<<<<<<< HEAD
-        self.apply_profile(["microk8s.profile"], "cos-profile")
-        reserved_start, reserved_stop = self.create_network(self.network_name)
-        container = self.create_container(self.container_name, self.network_name)
-=======
         self.apply_profile([], "cos-profile")
         reserved_start, reserved_stop = self.create_network(self.network_name)
         instance = self.create_instance(self.instance_name, self.network_name)
->>>>>>> b7aee46d
         max_attempts, sleep_duration = 10, 30
         for _ in range(max_attempts):
             rc, _, _ = self.execute_command(
@@ -160,14 +128,6 @@
         else:
             raise RuntimeError("Failed to wait for system seed")
 
-<<<<<<< HEAD
-        self.install_k8s(container)
-        self.enable_microk8s_addons(container, f"{reserved_start}-{reserved_stop}")
-        return self.get_kubeconfig(container)
-
-    def enable_microk8s_addons(self, container, ranges: str):
-        """Enable MicroK8s addons.
-=======
         self.bootstrap_k8s(instance, f"{reserved_start}-{reserved_stop}")
         self.ready_k8s(instance)
         return self.get_kubeconfig(instance)
@@ -192,7 +152,6 @@
 
     def ready_k8s(self, instance):
         """Wait for K8s to be ready.
->>>>>>> b7aee46d
 
         Args:
             instance: Container instance.
@@ -210,10 +169,6 @@
         else:
             raise RuntimeError("Failed to wait for system seed")
 
-<<<<<<< HEAD
-    def get_kubeconfig(self, container) -> bytes:
-        """Get kubeconfig from a container.
-=======
     def inspect_k8s(self, instance):
         """Inspect K8s status.
 
@@ -238,7 +193,6 @@
 
     def get_kubeconfig(self, instance) -> bytes:
         """Get kubeconfig from a instance.
->>>>>>> b7aee46d
 
         Args:
             instance: Container instance.
@@ -250,30 +204,6 @@
         _, stdout, _ = self.execute_command(instance, shlex.split(command))
         return stdout
 
-<<<<<<< HEAD
-    def install_k8s(self, container):
-        """Install Kubernetes inside a container.
-
-        Args:
-            container: Container instance.
-
-        Returns:
-            Tuple[str, bytes, bytes]: rc, stdout, stderr
-        """
-        return self.execute_command(
-            container,
-            [
-                "sudo",
-                "snap",
-                "install",
-                "microk8s",
-                "--channel=latest/stable",
-                "--classic",
-            ],
-        )
-
-=======
->>>>>>> b7aee46d
     def teardown_substrate(self):
         """Teardown the COS substrate."""
         instance = self.client.instances.get(self.instance_name)
