#!/usr/bin/env python3

# Copyright 2024 Canonical Ltd.
# See LICENSE file for licensing details.

"""Integration tests."""

import asyncio
import json
import logging

import pytest
from juju import model
from tenacity import retry, stop_after_attempt, wait_fixed

log = logging.getLogger(__name__)


async def get_nodes(k8s):
    """Return Node list

    Args:
        k8s: any k8s unit

    Returns:
        list of nodes
    """
    action = await k8s.run("k8s kubectl get nodes -o json")
    result = await action.wait()
    assert result.results["return-code"] == 0, "Failed to get nodes with kubectl"
    log.info("Parsing node list...")
    node_list = json.loads(result.results["stdout"])
    assert node_list["kind"] == "List", "Should have found a list of nodes"
    return node_list["items"]


@retry(reraise=True, stop=stop_after_attempt(12), wait=wait_fixed(15))
async def ready_nodes(k8s, expected_count):
    """Get a list of the ready nodes.

    Args:
        k8s: k8s unit
        expected_count: number of expected nodes
    """
    log.info("Finding all nodes...")
    nodes = await get_nodes(k8s)
    ready_nodes = {
        node["metadata"]["name"]: all(
            condition["status"] == "False"
            for condition in node["status"]["conditions"]
            if condition["type"] != "Ready"
        )
        for node in nodes
    }
    log.info("Found %d/%d nodes...", len(ready_nodes), expected_count)
    assert len(ready_nodes) == expected_count, f"Expect {expected_count} nodes in the list"
    for node, ready in ready_nodes.items():
        log.info("Node %s is %s..", node, "ready" if ready else "not ready")
        assert ready, f"Node not yet ready: {node}."


async def get_leader(app):
    """Find leader unit of an application.

    Args:
        app: Juju application

    Returns:
        int: index to leader unit
    """
    is_leader = await asyncio.gather(*(u.is_leader_from_status() for u in app.units))
    for idx, flag in enumerate(is_leader):
        if flag:
            return idx


@pytest.mark.abort_on_fail
async def test_nodes_ready(kubernetes_cluster: model.Model):
    """Deploy the charm and wait for active/idle status."""
    k8s = kubernetes_cluster.applications["k8s"]
    worker = kubernetes_cluster.applications["k8s-worker"]
    expected_nodes = len(k8s.units) + len(worker.units)
    await ready_nodes(k8s.units[0], expected_nodes)


@pytest.mark.abort_on_fail
async def test_remove_worker(kubernetes_cluster: model.Model):
    """Deploy the charm and wait for active/idle status."""
    k8s = kubernetes_cluster.applications["k8s"]
    worker = kubernetes_cluster.applications["k8s-worker"]
    expected_nodes = len(k8s.units) + len(worker.units)
    await ready_nodes(k8s.units[0], expected_nodes)

<<<<<<< HEAD
    # Remove a worker
    log.info("Remove unit %s", worker.units[0].name)
    await worker.units[0].destroy()
    await kubernetes_cluster.wait_for_idle(status="active", timeout=3 * 60)
    await ready_nodes(k8s.units[0], expected_nodes - 1)
    await worker.add_unit()
    await kubernetes_cluster.wait_for_idle(status="active", timeout=3 * 60)
    await ready_nodes(k8s.units[0], expected_nodes)


@pytest.mark.abort_on_fail
async def test_remove_non_leader_control_plane(kubernetes_cluster: model.Model):
    """Deploy the charm and wait for active/idle status."""
    k8s = kubernetes_cluster.applications["k8s"]
    worker = kubernetes_cluster.applications["k8s-worker"]
    expected_nodes = len(k8s.units) + len(worker.units)
    leader_idx = await get_leader(k8s)
    leader = k8s.units[leader_idx]
    follower = k8s.units[(leader_idx + 1) % len(k8s.units)]
    await ready_nodes(leader, expected_nodes)

    # Remove a control-plane
    log.info("Remove unit %s", follower.name)
    await follower.destroy()
    await kubernetes_cluster.wait_for_idle(status="active", timeout=3 * 60)
    await ready_nodes(leader, expected_nodes - 1)
    await k8s.add_unit()
    await kubernetes_cluster.wait_for_idle(status="active", timeout=3 * 60)
    await ready_nodes(leader, expected_nodes)


@pytest.mark.abort_on_fail
async def test_remove_leader_control_plane(kubernetes_cluster: model.Model):
    """Deploy the charm and wait for active/idle status."""
    k8s = kubernetes_cluster.applications["k8s"]
    worker = kubernetes_cluster.applications["k8s-worker"]
    expected_nodes = len(k8s.units) + len(worker.units)
    leader_idx = await get_leader(k8s)
    leader = k8s.units[leader_idx]
    follower = k8s.units[(leader_idx + 1) % len(k8s.units)]
    await ready_nodes(follower, expected_nodes)

    # Remove a control-plane
    log.info("Remove unit %s", leader.name)
    await leader.destroy()
    await kubernetes_cluster.wait_for_idle(status="active", timeout=3 * 60)
    await ready_nodes(follower, expected_nodes - 1)
    await k8s.add_unit()
    await kubernetes_cluster.wait_for_idle(status="active", timeout=3 * 60)
    await ready_nodes(follower, expected_nodes)
=======

async def test_nodes_labelled(kubernetes_cluster):
    """Test the charms label the nodes appropriately."""
    k8s = kubernetes_cluster.applications["k8s"]
    worker = kubernetes_cluster.applications["k8s-worker"]
    nodes = await get_nodes(k8s.units[0])
    control_plane_label = "node-role.kubernetes.io/control-plane"
    control_plane = [n for n in nodes if control_plane_label in n["metadata"]["labels"]]
    assert len(k8s.units) == len(control_plane), "Not all control-plane nodes labeled"
    juju_nodes = [n for n in nodes if "juju-charm" in n["metadata"]["labels"]]
    assert len(k8s.units + worker.units) == len(juju_nodes), "Not all nodes labeled as juju-charms"
>>>>>>> 03d491bc
<|MERGE_RESOLUTION|>--- conflicted
+++ resolved
@@ -83,6 +83,18 @@
     await ready_nodes(k8s.units[0], expected_nodes)
 
 
+async def test_nodes_labelled(kubernetes_cluster):
+    """Test the charms label the nodes appropriately."""
+    k8s = kubernetes_cluster.applications["k8s"]
+    worker = kubernetes_cluster.applications["k8s-worker"]
+    nodes = await get_nodes(k8s.units[0])
+    control_plane_label = "node-role.kubernetes.io/control-plane"
+    control_plane = [n for n in nodes if control_plane_label in n["metadata"]["labels"]]
+    assert len(k8s.units) == len(control_plane), "Not all control-plane nodes labeled"
+    juju_nodes = [n for n in nodes if "juju-charm" in n["metadata"]["labels"]]
+    assert len(k8s.units + worker.units) == len(juju_nodes), "Not all nodes labeled as juju-charms"
+
+
 @pytest.mark.abort_on_fail
 async def test_remove_worker(kubernetes_cluster: model.Model):
     """Deploy the charm and wait for active/idle status."""
@@ -91,7 +103,6 @@
     expected_nodes = len(k8s.units) + len(worker.units)
     await ready_nodes(k8s.units[0], expected_nodes)
 
-<<<<<<< HEAD
     # Remove a worker
     log.info("Remove unit %s", worker.units[0].name)
     await worker.units[0].destroy()
@@ -141,17 +152,4 @@
     await ready_nodes(follower, expected_nodes - 1)
     await k8s.add_unit()
     await kubernetes_cluster.wait_for_idle(status="active", timeout=3 * 60)
-    await ready_nodes(follower, expected_nodes)
-=======
-
-async def test_nodes_labelled(kubernetes_cluster):
-    """Test the charms label the nodes appropriately."""
-    k8s = kubernetes_cluster.applications["k8s"]
-    worker = kubernetes_cluster.applications["k8s-worker"]
-    nodes = await get_nodes(k8s.units[0])
-    control_plane_label = "node-role.kubernetes.io/control-plane"
-    control_plane = [n for n in nodes if control_plane_label in n["metadata"]["labels"]]
-    assert len(k8s.units) == len(control_plane), "Not all control-plane nodes labeled"
-    juju_nodes = [n for n in nodes if "juju-charm" in n["metadata"]["labels"]]
-    assert len(k8s.units + worker.units) == len(juju_nodes), "Not all nodes labeled as juju-charms"
->>>>>>> 03d491bc
+    await ready_nodes(follower, expected_nodes)