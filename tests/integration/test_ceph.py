#!/usr/bin/env python3

# Copyright 2024 Canonical Ltd.
# See LICENSE file for licensing details.

# pylint: disable=duplicate-code
"""Integration tests."""

from pathlib import Path

import pytest
from juju import model, unit

from . import helpers

# This pytest mark configures the test environment to use the Canonical Kubernetes
# bundle with ceph, for all the test within this module.
<<<<<<< HEAD
pytestmark = [
    pytest.mark.bundle_file("test-bundle-ceph.yaml")
]
=======
pytestmark = [pytest.mark.bundle_file("test-bundle-ceph.yaml")]


def _get_data_file_path(name) -> str:
    """Retrieve the full path of the specified test data file."""
    path = Path(__file__).parent / "data" / "test_ceph" / name
    return str(path)
>>>>>>> 69c25661


@pytest.mark.abort_on_fail
async def test_ceph_sc(kubernetes_cluster: model.Model):
    """Test that a ceph storage class is available and validate pv attachments."""
    k8s: unit.Unit = kubernetes_cluster.applications["k8s"].units[0]
    event = await k8s.run("k8s kubectl get sc -o=jsonpath='{.items[*].provisioner}'")
    result = await event.wait()
    stdout = result.results["stdout"]
    assert "rbd.csi.ceph.com" in stdout, f"No ceph provisioner found in: {stdout}"

    # Copy pod definitions.
    definitions = ["ceph-xfs-pvc.yaml", "pv-writer-pod.yaml", "pv-reader-pod.yaml"]
    for fname in definitions:
        await k8s.scp_to(_get_data_file_path(fname), f"/tmp/{fname}")

    try:
        # Create "ceph-xfs" PVC.
        event = await k8s.run("k8s kubectl apply -f /tmp/ceph-xfs-pvc.yaml")
        result = await event.wait()
        assert result.results["return-code"] == 0, "Failed to create pvc."

        # Create a pod that writes to the Ceph PV.
        event = await k8s.run("k8s kubectl apply -f /tmp/pv-writer-pod.yaml")
        result = await event.wait()
        assert result.results["return-code"] == 0, "Failed to create writer pod."

        # Wait for the pod to exit successfully.
        await helpers.wait_pod_phase(k8s, "pv-writer-test", "Succeeded")

        # Create a pod that reads the PV data and writes it to the log.
        event = await k8s.run("k8s kubectl apply -f /tmp/pv-reader-pod.yaml")
        result = await event.wait()
        assert result.results["return-code"] == 0, "Failed to create reader pod."

        await helpers.wait_pod_phase(k8s, "pv-reader-test", "Succeeded")

        # Check the logged PV data.
        logs = await helpers.get_pod_logs(k8s, "pv-reader-test")
        assert "PVC test data" in logs
    finally:
        # Cleanup
        for fname in reversed(definitions):
            event = await k8s.run(f"k8s kubectl delete -f /tmp/{fname}")
            result = await event.wait()<|MERGE_RESOLUTION|>--- conflicted
+++ resolved
@@ -15,11 +15,6 @@
 
 # This pytest mark configures the test environment to use the Canonical Kubernetes
 # bundle with ceph, for all the test within this module.
-<<<<<<< HEAD
-pytestmark = [
-    pytest.mark.bundle_file("test-bundle-ceph.yaml")
-]
-=======
 pytestmark = [pytest.mark.bundle_file("test-bundle-ceph.yaml")]
 
 
@@ -27,7 +22,6 @@
     """Retrieve the full path of the specified test data file."""
     path = Path(__file__).parent / "data" / "test_ceph" / name
     return str(path)
->>>>>>> 69c25661
 
 
 @pytest.mark.abort_on_fail
