--- conflicted
+++ resolved
@@ -18,11 +18,7 @@
 import pytest
 import pytest_asyncio
 import yaml
-<<<<<<< HEAD
 from cos_substrate import COSSubstrate
-=======
-from cos_substrate import COSSubstrate, LXDSubstrate, VMOptions
->>>>>>> b7aee46d
 from helpers import Bundle, cloud_type, get_kubeconfig, get_unit_cidrs
 from juju.model import Model
 from juju.tag import untag
@@ -30,7 +26,7 @@
 from kubernetes import config as k8s_config
 from kubernetes.client import ApiClient, Configuration, CoreV1Api
 from literals import ONE_MIN
-from lxd_substrate import LXDSubstrate
+from lxd_substrate import LXDSubstrate, VMOptions
 from pytest_operator.plugin import OpsTest
 
 log = logging.getLogger(__name__)
@@ -175,13 +171,8 @@
     if _type == "lxd" and ops_test.model:
         # lxd-profile to the model if the juju cloud is lxd.
         lxd = LXDSubstrate()
-<<<<<<< HEAD
 
         lxd_profiles, lxd_networks = [], []
-        if not _vms:
-            # If we're using LXD containers, apply the container profile.
-            lxd_profiles.append("k8s.profile")
-
         # -- Setup LXD networks and profiles for the model.
         cloud_mark = ops_test.request.node.get_closest_marker("clouds")
         if cloud_mark and "lxd" in cloud_mark.args:
@@ -190,17 +181,11 @@
             if profiles := cloud_mark.kwargs.get("profiles"):
                 lxd_profiles.extend(profiles)
 
-=======
->>>>>>> b7aee46d
         profile_name = f"juju-{ops_test.model.name}-{ops_test.model.uuid[:6]}"
         lxd.configure_networks(lxd_networks)
         lxd.remove_profile(profile_name)
-<<<<<<< HEAD
         lxd.apply_profile(lxd_profiles, profile_name)
 
-=======
-        lxd.apply_profile([], profile_name)
->>>>>>> b7aee46d
     elif _type in ("ec2", "openstack") and ops_test.model:
         await ops_test.model.set_config({"container-networking-method": "local", "fan-config": ""})
 
@@ -362,17 +347,10 @@
     _grafana_agent,  # pylint: disable=W0613
 ):
     """Create a COS substrate and a K8s model."""
-<<<<<<< HEAD
-    container_name = "cos-substrate"
-    network_name = "cos-network"
-    manager = COSSubstrate(container_name, network_name)
-=======
     _type, _vms = await cloud_type(ops_test)
     assert _type == "lxd", "COS tests only supported on LXD clouds"
 
     manager = COSSubstrate(VMOptions() if _vms else None)
->>>>>>> b7aee46d
-
     config = manager.create_substrate()
     kubeconfig_path = ops_test.tmp_path / "kubeconfig"
     kubeconfig_path.write_bytes(config)
