# Copyright 2024 Canonical Ltd.
# See LICENSE file for licensing details.

"""Fixtures for charm tests."""
import asyncio
import contextlib
import logging
from dataclasses import dataclass, field
from itertools import chain
from pathlib import Path
from typing import List, Mapping, Optional

import pytest
import pytest_asyncio
import yaml
from pytest_operator.plugin import OpsTest

log = logging.getLogger(__name__)


def pytest_addoption(parser: pytest.Parser):
    """Parse additional pytest options.

    --charm-file can be called multiple times for each
      supplied charm

    Args:
        parser: Pytest parser.
    """
    parser.addoption("--charm-file", dest="charm_files", action="append", default=[])


@dataclass
class Charm:
    """Represents source charms.

    Attrs:
        ops_test:  Instance of the pytest-operator plugin
        path:      Path to the charm file
        metadata:  Charm's metadata
        app_name:  Preferred name of the juju application
    """

    ops_test: OpsTest
    path: Path
    _charmfile: Optional[Path] = None

    @property
    def metadata(self) -> dict:
        """Charm Metadata."""
        return yaml.safe_load((self.path / "charmcraft.yaml").read_text())

    @property
    def app_name(self) -> str:
        """Suggested charm name."""
        return self.metadata["name"]

    async def resolve(self, charm_files: List[str]) -> Path:
        """Build or find the charm with ops_test.

        Args:
            charm_files: The list charms files to resolve

        Return:
            path to charm file

        Raises:
            FileNotFoundError: the charm file wasn't found
        """
        if self._charmfile is None:
            try:
                header = f"{self.app_name}_"
                charm_name = header + "*.charm"
                potentials = chain(
                    map(Path, charm_files),  # Look in pytest arguments
                    Path().glob(charm_name),  # Look in top-level path
                    self.path.glob(charm_name),  # Look in charm-level path
                )
                self._charmfile, *_ = filter(lambda s: s.name.startswith(header), potentials)
                log.info("For %s found charmfile %s", self.app_name, self._charmfile)
            except ValueError:
                log.warning("No pre-built charm is available, let's build it")
        if self._charmfile is None:
            log.info("For %s build charmfile", self.app_name)
            self._charmfile = await self.ops_test.build_charm(self.path)
        if self._charmfile is None:
            raise FileNotFoundError(f"{self.app_name}_*.charm not found")
        return self._charmfile.resolve()


@dataclass
class Bundle:
    """Represents test bundle.

    Attrs:
        ops_test:      Instance of the pytest-operator plugin
        path:          Path to the bundle file
        content:       Loaded content from the path
        render:        Path to a rendered bundle
        applications:  Mapping of applications in the bundle.
    """

    ops_test: OpsTest
    path: Path
    _content: Mapping = field(default_factory=dict)

    @property
    def content(self) -> Mapping:
        """Yaml content of the bundle loaded into a dict"""
        if not self._content:
            self._content = yaml.safe_load(self.path.read_bytes())
        return self._content

    @property
    def applications(self) -> Mapping[str, dict]:
        """Mapping of all available application in the bundle."""
        return self.content["applications"]

    @property
    def render(self) -> Path:
        """Path to written bundle config to be deployed."""
        target = self.ops_test.tmp_path / "bundles" / self.path.name
        target.parent.mkdir(exist_ok=True, parents=True)
        yaml.safe_dump(self.content, target.open("w"))
        return target

    def switch(self, name: str, path: Path):
        """Replace charmhub application with a local charm path.

        Args:
            name (str):  Which application
            path (Path): Path to local charm
        """
        app = self.applications[name]
        app["charm"] = str(path.resolve())
        app["channel"] = None


@contextlib.asynccontextmanager
async def deploy_model(
    request: pytest.FixtureRequest,
    ops_test: OpsTest,
    model_name: str,
    bundle: Bundle,
):
    """Add a juju model, deploy apps into it, wait for them to be active.

    Args:
        request:     handle to pytest requests from calling fixture
        ops_test:    Instance of the pytest-operator plugin
        model_name:  name of the model in which to deploy
        bundle:      Bundle object to deploy or redeploy into the model

    Yields:
        model object
    """
    config: Optional[dict] = {}
    if request.config.option.model_config:
        config = ops_test.read_model_config(request.config.option.model_config)
    credential_name = ops_test.cloud_name
    if model_name not in ops_test.models:
        await ops_test.track_model(
            model_name,
            model_name=model_name,
            credential_name=credential_name,
            config=config,
        )
    with ops_test.model_context(model_name) as the_model:
        async with ops_test.fast_forward():
            await the_model.deploy(bundle.render)
            await the_model.wait_for_idle(
                apps=list(bundle.applications),
                status="active",
                raise_on_blocked=True,
                timeout=15 * 60,
            )
        yield the_model


@pytest_asyncio.fixture(scope="module")
async def kubernetes_cluster(request: pytest.FixtureRequest, ops_test: OpsTest):
    """Deploy local kubernetes charms."""
    model = "main"
    charm_path = ("worker/k8s", "worker")
    charms = [Charm(ops_test, Path("charms") / p) for p in charm_path]
    charm_files = await asyncio.gather(
        *[charm.resolve(request.config.option.charm_files) for charm in charms]
    )
<<<<<<< HEAD
    deployments = [
        CharmDeploymentArgs(
            entity_url=str(path),
            application_name=charm.app_name,
            resources=charm.resources,
            series="focal",
            num_units=2 if charm.app_name == "k8s-worker" else 3,
        )
        for path, charm in zip(charm_files, charms)
    ]
    async with deploy_model(request, ops_test, model, *deployments) as the_model:
=======
    bundle = Bundle(ops_test, Path(__file__).parent / "test-bundle.yaml")
    for path, charm in zip(charm_files, charms):
        bundle.switch(charm.app_name, path)
    async with deploy_model(request, ops_test, model, bundle) as the_model:
>>>>>>> 30b3c4e1
        yield the_model<|MERGE_RESOLUTION|>--- conflicted
+++ resolved
@@ -186,22 +186,8 @@
     charm_files = await asyncio.gather(
         *[charm.resolve(request.config.option.charm_files) for charm in charms]
     )
-<<<<<<< HEAD
-    deployments = [
-        CharmDeploymentArgs(
-            entity_url=str(path),
-            application_name=charm.app_name,
-            resources=charm.resources,
-            series="focal",
-            num_units=2 if charm.app_name == "k8s-worker" else 3,
-        )
-        for path, charm in zip(charm_files, charms)
-    ]
-    async with deploy_model(request, ops_test, model, *deployments) as the_model:
-=======
     bundle = Bundle(ops_test, Path(__file__).parent / "test-bundle.yaml")
     for path, charm in zip(charm_files, charms):
         bundle.switch(charm.app_name, path)
     async with deploy_model(request, ops_test, model, bundle) as the_model:
->>>>>>> 30b3c4e1
         yield the_model