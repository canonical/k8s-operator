# Copyright 2025 Canonical Ltd.
# See LICENSE file for licensing details.

"""Fixtures for charm tests."""

import contextlib
import json
import logging
import random
import shlex
import string
from pathlib import Path
from typing import AsyncGenerator, Optional

import juju.controller
import juju.utils
import kubernetes.client.models as k8s_models
import pytest
import pytest_asyncio
import yaml
from cos_substrate import COSSubstrate
from helpers import Bundle, cloud_type, get_kubeconfig, get_unit_cidrs
from juju.model import Model
from juju.tag import untag
from juju.url import URL
from kubernetes import config as k8s_config
from kubernetes.client import ApiClient, Configuration, CoreV1Api
<<<<<<< HEAD
from lxd_substrate import LXDSubstrate
=======
from literals import ONE_MIN
>>>>>>> 988be4fc
from pytest_operator.plugin import OpsTest

log = logging.getLogger(__name__)
TEST_DATA = Path(__file__).parent / "data"
DEFAULT_SNAP_INSTALLATION = TEST_DATA / "default-snap-installation.tar.gz"


def pytest_addoption(parser: pytest.Parser):
    """Parse additional pytest options.

    --apply-proxy
        Apply proxy to model-config.
    --arch
        Only run tests matching this architecture (e.g., amd64 or arm64).
    --charm-file
        Can be used multiple times, specifies which local charm files are available.
        Expected filename format: {charmName}_{base}-{arch}.charm
        Example: k8s-worker_ubuntu-22.04-amd64_ubuntu-24.04-amd64.charm
        Some tests use subordinate charms (e.g. Ceph) that expect the charm
        base to match.
    --lxd-containers
        If cloud is LXD, use containers instead of LXD VMs.
        Note that some charms may not work in LXD containers (e.g. Ceph).
    --series
        Ubuntu series to deploy, overrides any markings.
    --snap-installation-resource
        Path to the snap installation resource.
        The tarball must contain either a "snap_installation.yaml" OR a
        "*.snap" file.
    --timeout
        Set timeout for tests
    --upgrade-from
        Instruct tests to start with a specific channel, and upgrade to these charms.

    Args:
        parser: Pytest parser.
    """
    parser.addoption(
        "--apply-proxy", action="store_true", default=False, help="Apply proxy to model-config"
    )
    parser.addoption(
        "--arch",
        dest="arch",
        default=None,
        type=str,
        help="Only run tests matching this architecture (e.g., amd64 or arm64)",
    )
    parser.addoption(
        "--charm-file",
        dest="charm_files",
        action="append",
        default=[],
        help=(
            "Can be used multiple times, specifies which local charm files are available. "
            r"Expected filename format: {charmName}_{base}-{arch}.charm. "
            "Example: k8s-worker_ubuntu-22.04-amd64_ubuntu-24.04-amd64.charm. "
            "Some tests use subordinate charms (e.g. Ceph) that expect the charm "
            "base to match."
        ),
    )
    parser.addoption(
        "--lxd-containers",
        action="store_true",
        default=False,
        help=(
            "If cloud is LXD, use containers instead of LXD VMs. "
            "Note that some charms may not work in LXD containers (e.g. Ceph)."
        ),
    )
    parser.addoption("--series", default=None, help="Series to deploy, overrides any markings")
    parser.addoption(
        "--snap-installation-resource",
        default=str(DEFAULT_SNAP_INSTALLATION.resolve()),
        help=(
            "Path to the snap installation resource. "
            'The tarball must contain either a "snap_installation.yaml" OR a '
            '"*.snap" file.'
        ),
    )
    parser.addoption("--timeout", default=10, type=int, help="timeout for tests in minutes")
    parser.addoption(
        "--upgrade-from", dest="upgrade_from", default=None, help="Charms channel to upgrade from"
    )


def pytest_collection_modifyitems(config, items):
    """Remove from selected tests based on config.

    Called after collection has been performed. May filter or re-order the items in-place.

    Args:
        config (pytest.Config): The pytest config object.
        items (List[pytest.Item]): List of item objects.
    """
    arch_filter = config.getoption("--arch")

    selected, deselected = [], []

    for item in items:
        if (
            (arch_mark := item.get_closest_marker("architecture"))
            and arch_filter
            and arch_mark.args
            and arch_filter not in arch_mark.args
        ):
            # Test is marked with an architecture but the filter does not match.
            deselected.append(item)
        else:
            selected.append(item)

    if deselected:
        config.hook.pytest_deselected(items=deselected)
        items[:] = selected


async def cloud_proxied(ops_test: OpsTest):
    """Set up a cloud proxy settings if necessary.

    If ghcr.io is reachable through a proxy apply expected proxy config to juju model.

    Args:
        ops_test (OpsTest): ops_test plugin
    """
    assert ops_test.model, "Model must be present"
    controller: juju.controller.Controller = await ops_test.model.get_controller()
    controller_model = await controller.get_model("controller")
    proxy_config_file = TEST_DATA / "static-proxy-config.yaml"
    proxy_configs = yaml.safe_load(proxy_config_file.read_text())
    local_no_proxy = await get_unit_cidrs(controller_model, "controller", 0)
    no_proxy = {*proxy_configs["juju-no-proxy"], *local_no_proxy}
    proxy_configs["juju-no-proxy"] = ",".join(sorted(no_proxy))
    await ops_test.model.set_config(proxy_configs)


async def cloud_profile(ops_test: OpsTest):
    """Apply Cloud Specific Settings to the model.

    Args:
        ops_test (OpsTest): ops_test plugin
    """
    _type, _vms = await cloud_type(ops_test)
    if _type == "lxd" and ops_test.model:
        # lxd-profile to the model if the juju cloud is lxd.
        lxd = LXDSubstrate()

        lxd_profiles, lxd_networks = [], []
        if not _vms:
            # If we're using LXD containers, apply the container profile.
            lxd_profiles.append("k8s.profile")

        # -- Setup LXD networks and profiles for the model.
        cloud_mark = ops_test.request.node.get_closest_marker("clouds")
        if cloud_mark and "lxd" in cloud_mark.args:
            if networks := cloud_mark.kwargs.get("networks"):
                lxd_networks.extend(networks)
            if profiles := cloud_mark.kwargs.get("profiles"):
                lxd_profiles.extend(profiles)

        profile_name = f"juju-{ops_test.model.name}"
        lxd.configure_networks(lxd_networks)
        lxd.remove_profile(profile_name)
        lxd.apply_profile(lxd_profiles, profile_name)

    elif _type in ("ec2", "openstack") and ops_test.model:
        await ops_test.model.set_config({"container-networking-method": "local", "fan-config": ""})


@pytest_asyncio.fixture(scope="module", autouse=True)
async def skip_by_cloud_type(request, ops_test):
    """Skip tests based on cloud type."""
    if cloud_markers := request.node.get_closest_marker("clouds"):
        _type, _ = await cloud_type(ops_test)
        if _type not in cloud_markers.args:
            pytest.skip(f"cloud={_type} not among {cloud_markers.args}")


@contextlib.asynccontextmanager
async def deploy_model(
    ops_test: OpsTest,
    model_name: str,
    bundle: Bundle,
):
    """Add a juju model, deploy apps into it, wait for them to be active.

    Args:
        ops_test:          Instance of the pytest-operator plugin
        model_name:        name of the model in which to deploy
        bundle:            Bundle object to deploy or redeploy into the model

    Yields:
        model object
    """
    config: Optional[dict] = {}
    at_least_60 = max(60, ops_test.request.config.option.timeout)
    if ops_test.request.config.option.model_config:
        config = ops_test.read_model_config(ops_test.request.config.option.model_config)
    credential_name = ops_test.cloud_name
    if model_name not in ops_test.models:
        await ops_test.track_model(
            model_name,
            model_name=model_name,
            credential_name=credential_name,
            config=config,
        )
    with ops_test.model_context(model_name) as the_model:
        await cloud_profile(ops_test)
        async with ops_test.fast_forward(ONE_MIN):
            bundle_yaml = bundle.render(ops_test.tmp_path)
            await the_model.deploy(bundle_yaml, trust=bundle.needs_trust)
            await the_model.wait_for_idle(
                apps=list(bundle.applications),
                status="active",
                timeout=at_least_60 * 60,
            )
        try:
            yield the_model
        except GeneratorExit:
            log.fatal("Failed to determine model: model_name=%s", model_name)


@pytest_asyncio.fixture(scope="module")
async def kubernetes_cluster(
    request: pytest.FixtureRequest, ops_test: OpsTest
) -> AsyncGenerator[Model, None]:
    """Deploy kubernetes charms according to the bundle_marker."""
    model = "main"
    bundle, markings = await Bundle.create(ops_test)

    with ops_test.model_context(model) as the_model:
        if await bundle.is_deployed(the_model):
            log.info("Using existing model=%s.", the_model.uuid)
            yield the_model
            return

    if request.config.option.no_deploy:
        pytest.skip("Skipping because of --no-deploy")

    log.info("Deploying new cluster using %s bundle.", bundle.path)
    if request.config.option.apply_proxy:
        await cloud_proxied(ops_test)

    await bundle.apply_marking(ops_test, markings)
    async with deploy_model(ops_test, model, bundle) as the_model:
        yield the_model


def valid_namespace_name(s: str) -> str:
    """Create a valid kubernetes namespace name.

    Args:
        s: The string to sanitize.

    Returns:
        A valid namespace name.
    """
    valid_chars = set(string.ascii_lowercase + string.digits + "-")
    sanitized = "".join("-" if char not in valid_chars else char for char in s)
    sanitized = sanitized.strip("-")
    return sanitized[-63:]


@pytest_asyncio.fixture(scope="module")
async def api_client(
    kubernetes_cluster,
    ops_test: OpsTest,
    request,  # pylint: disable=unused-argument
):
    """Create a k8s API client and namespace for the test.

    Args:
        kubernetes_cluster: The k8s model.
        ops_test: The pytest-operator plugin.
        request: The pytest request object.
    """
    module_name = request.module.__name__
    rand_str = "".join(random.choices(string.ascii_lowercase + string.digits, k=5))
    namespace = valid_namespace_name(f"{module_name}-{rand_str}")
    kubeconfig_path = await get_kubeconfig(ops_test, module_name)
    config = type.__call__(Configuration)
    k8s_config.load_config(client_configuration=config, config_file=str(kubeconfig_path))
    client = ApiClient(configuration=config)

    v1 = CoreV1Api(client)
    v1.create_namespace(
        body=k8s_models.V1Namespace(metadata=k8s_models.V1ObjectMeta(name=namespace))
    )
    yield client
    v1.delete_namespace(name=namespace)


@pytest_asyncio.fixture(name="_grafana_agent", scope="module")
async def grafana_agent(kubernetes_cluster: Model):
    """Deploy Grafana Agent."""
    apps = ["k8s", "k8s-worker"]
    k8s, worker = (kubernetes_cluster.applications.get(a) for a in apps)
    if not k8s:
        pytest.fail("k8s application not found in the model")
    data = k8s.units[0].machine.safe_data
    arch = data["hardware-characteristics"]["arch"]
    series = juju.utils.get_version_series(data["base"].split("@")[1])
    url = URL("ch", name="grafana-agent", series=series, architecture=arch)

    await kubernetes_cluster.deploy(url, channel="1/stable", series=series)
    await kubernetes_cluster.integrate("grafana-agent:cos-agent", "k8s:cos-agent")
    if worker:
        await kubernetes_cluster.integrate("grafana-agent:cos-agent", "k8s-worker:cos-agent")
        await kubernetes_cluster.integrate("k8s:cos-worker-tokens", "k8s-worker:cos-tokens")

    yield

    await kubernetes_cluster.remove_application("grafana-agent")
    if worker:
        await kubernetes_cluster.applications["k8s"].destroy_relation(
            "cos-worker-tokens", "k8s-worker:cos-tokens", block_until_done=True
        )


@pytest_asyncio.fixture(scope="module")
async def cos_model(
    ops_test: OpsTest,
    kubernetes_cluster,
    _grafana_agent,  # pylint: disable=W0613
):
    """Create a COS substrate and a K8s model."""
    container_name = "cos-substrate"
    network_name = "cos-network"
    manager = COSSubstrate(container_name, network_name)

    config = manager.create_substrate()
    kubeconfig_path = ops_test.tmp_path / "kubeconfig"
    kubeconfig_path.write_bytes(config)
    config = type.__call__(Configuration)
    k8s_config.load_config(client_configuration=config, config_file=str(kubeconfig_path))

    k8s_cloud = await ops_test.add_k8s(kubeconfig=config, skip_storage=False)
    k8s_model = await ops_test.track_model(
        "cos", cloud_name=k8s_cloud, keep=ops_test.ModelKeep.NEVER
    )
    yield k8s_model

    await ops_test.forget_model("cos", timeout=10 * 60, allow_failure=True)

    manager.teardown_substrate()


@pytest_asyncio.fixture(name="_cos_lite_installed", scope="module")
async def cos_lite_installed(ops_test: OpsTest, cos_model: Model):
    """Install COS Lite bundle."""
    log.info("Deploying COS bundle ...")
    cos_charms = [
        "alertmanager",
        "catalogue",
        "grafana",
        "loki",
        "prometheus",
        "traefik",
    ]
    bundles = (
        ops_test.Bundle("cos-lite", "edge"),
        "tests/integration/data/cos-offers-overlay.yaml",
    )

    bundle, *overlays = await ops_test.async_render_bundles(*bundles)
    cmd = f"juju deploy -m {cos_model.name} {bundle} --trust " + " ".join(
        f"--overlay={f}" for f in overlays
    )
    rc, stdout, stderr = await ops_test.run(*shlex.split(cmd))
    assert rc == 0, f"COS Lite failed to deploy: {(stderr or stdout).strip()}"

    await cos_model.block_until(
        lambda: all(app in cos_model.applications for app in cos_charms),
        timeout=5 * 60,
    )
    await cos_model.wait_for_idle(status="active", timeout=20 * 60, raise_on_error=False)

    yield
    log.info("Removing COS Lite charms...")
    with ops_test.model_context("cos"):
        for charm in cos_charms:
            log.info("Removing %s...", charm)
            cmd = f"remove-application {charm} --destroy-storage --force --no-prompt"
            rc, stdout, stderr = await ops_test.juju(*shlex.split(cmd))
            log.info("%s", stdout or stderr)
            assert rc == 0
        await cos_model.block_until(
            lambda: all(app not in cos_model.applications for app in cos_charms),
            timeout=60 * 10,
        )


@pytest_asyncio.fixture(scope="module")
async def traefik_url(cos_model: Model, _cos_lite_installed):
    """Fixture to fetch Traefik url."""
    action = await cos_model.applications["traefik"].units[0].run_action("show-proxied-endpoints")
    action = await action.wait()
    p_e = json.loads(action.results["proxied-endpoints"])

    yield p_e["traefik"]["url"]


@pytest_asyncio.fixture(scope="module")
async def expected_dashboard_titles():
    """Fixture to get expected Grafana dashboard titles."""
    grafana_dir = Path("charms/worker/k8s/src/grafana_dashboards")
    grafana_files = [p for p in grafana_dir.iterdir() if p.is_file() and p.name.endswith(".json")]
    titles = []
    for path in grafana_files:
        dashboard = json.loads(path.read_text())
        titles.append(dashboard["title"])
    return set(titles)


@pytest_asyncio.fixture(name="_related_grafana", scope="module")
async def related_grafana(ops_test: OpsTest, cos_model: Model, _cos_lite_installed):
    """Fixture to integrate with Grafana."""
    model_owner = untag("user-", cos_model.info.owner_tag)
    cos_model_name = cos_model.name

    with ops_test.model_context("main") as model:
        log.info("Integrating with Grafana")
        await model.integrate(
            "grafana-agent",
            f"{model_owner}/{cos_model_name}.grafana-dashboards",
        )
        with ops_test.model_context("cos") as k8s_model:
            await k8s_model.wait_for_idle(status="active")
        await model.wait_for_idle(status="active")

    yield

    with ops_test.model_context("main") as model:
        log.info("Removing Grafana SAAS ...")
        await model.remove_saas("grafana-dashboards")
    with ops_test.model_context("cos") as model:
        log.info("Removing Grafana Offer...")
        await model.remove_offer(f"{model.name}.grafana-dashboards", force=True)


@pytest_asyncio.fixture(scope="module")
async def grafana_password(cos_model, _related_grafana):
    """Fixture to get Grafana password."""
    action = await cos_model.applications["grafana"].units[0].run_action("get-admin-password")
    action = await action.wait()
    yield action.results["admin-password"]


@pytest_asyncio.fixture(scope="module")
async def related_prometheus(ops_test: OpsTest, cos_model, _cos_lite_installed):
    """Fixture to integrate with Prometheus."""
    model_owner = untag("user-", cos_model.info.owner_tag)
    cos_model_name = cos_model.name

    with ops_test.model_context("main") as model:
        log.info("Integrating with Prometheus")
        await model.integrate(
            "grafana-agent",
            f"{model_owner}/{cos_model_name}.prometheus-receive-remote-write",
        )
        await model.wait_for_idle(status="active")
        with ops_test.model_context("cos") as model:
            await model.wait_for_idle(status="active")

    yield

    with ops_test.model_context("main") as model:
        log.info("Removing Prometheus Remote Write SAAS ...")
        await model.remove_saas("prometheus-receive-remote-write")

    with ops_test.model_context("cos") as model:
        log.info("Removing Prometheus Offer...")
        await model.remove_offer(f"{model.name}.prometheus-receive-remote-write", force=True)


@pytest.fixture(scope="module")
def timeout(request):
    """Fixture to set the timeout for certain tests."""
    return request.config.option.timeout<|MERGE_RESOLUTION|>--- conflicted
+++ resolved
@@ -25,11 +25,8 @@
 from juju.url import URL
 from kubernetes import config as k8s_config
 from kubernetes.client import ApiClient, Configuration, CoreV1Api
-<<<<<<< HEAD
+from literals import ONE_MIN
 from lxd_substrate import LXDSubstrate
-=======
-from literals import ONE_MIN
->>>>>>> 988be4fc
 from pytest_operator.plugin import OpsTest
 
 log = logging.getLogger(__name__)
