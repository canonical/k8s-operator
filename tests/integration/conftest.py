# Copyright 2025 Canonical Ltd.
# See LICENSE file for licensing details.

"""Fixtures for charm tests."""

import contextlib
import json
import logging
import random
import shlex
import string
from pathlib import Path
from typing import AsyncGenerator, Optional

import juju.controller
import juju.utils
import kubernetes.client.models as k8s_models
import pytest
import pytest_asyncio
import yaml
from cos_substrate import LXDSubstrate
from helpers import Bundle, cloud_type, get_kubeconfig, get_unit_cidrs
from juju.model import Model
from juju.tag import untag
from juju.url import URL
from kubernetes import config as k8s_config
from kubernetes.client import ApiClient, Configuration, CoreV1Api
from pytest_operator.plugin import OpsTest

<<<<<<< HEAD
from .cos_substrate import COSSubstrate
from .helpers import Bundle, cloud_type, get_kubeconfig, get_unit_cidrs
from .lxd_substrate import LXDSubstrate

=======
>>>>>>> 20f3bf7b
log = logging.getLogger(__name__)
TEST_DATA = Path(__file__).parent / "data"
DEFAULT_SNAP_INSTALLATION = TEST_DATA / "default-snap-installation.tar.gz"


def pytest_addoption(parser: pytest.Parser):
    """Parse additional pytest options.

    --charm-file
        Can be used multiple times, specifies which local charm files are available.
        Expected filename format: {charmName}_{base}-{arch}.charm
        Example: k8s-worker_ubuntu-22.04-amd64_ubuntu-24.04-amd64.charm
        Some tests use subordinate charms (e.g. Ceph) that expect the charm
        base to match.
    --upgrade-from
        Instruct tests to start with a specific channel, and upgrade to these charms.
    --snap-installation-resource
        Path to the snap installation resource.
        The tarball must contain either a "snap_installation.yaml" OR a
        "*.snap" file.
    --lxd-containers
        If cloud is LXD, use containers instead of LXD VMs.
        Note that some charms may not work in LXD containers (e.g. Ceph).
    --apply-proxy
        Apply proxy to model-config.
    --timeout
        Set timeout for tests

    Args:
        parser: Pytest parser.
    """
    parser.addoption("--series", default=None, help="Series to deploy, overrides any markings")
    parser.addoption(
        "--charm-file",
        dest="charm_files",
        action="append",
        default=[],
        help=(
            "Can be used multiple times, specifies which local charm files are available. "
            r"Expected filename format: {charmName}_{base}-{arch}.charm. "
            "Example: k8s-worker_ubuntu-22.04-amd64_ubuntu-24.04-amd64.charm. "
            "Some tests use subordinate charms (e.g. Ceph) that expect the charm "
            "base to match."
        ),
    )
    parser.addoption(
        "--snap-installation-resource",
        default=str(DEFAULT_SNAP_INSTALLATION.resolve()),
        help=(
            "Path to the snap installation resource. "
            'The tarball must contain either a "snap_installation.yaml" OR a '
            '"*.snap" file.'
        ),
    )
    parser.addoption("--cos", action="store_true", default=False, help="Run COS integration tests")
    parser.addoption(
        "--apply-proxy",
        action="store_true",
        default=False,
        help="Apply proxy to model-config",
    )
    parser.addoption(
        "--lxd-containers",
        action="store_true",
        default=False,
        help=(
            "If cloud is LXD, use containers instead of LXD VMs. "
            "Note that some charms may not work in LXD containers (e.g. Ceph)."
        ),
    )
    parser.addoption(
        "--upgrade-from",
        dest="upgrade_from",
        default=None,
        help="Charms channel to upgrade from",
    )
    parser.addoption("--timeout", default=10, type=int, help="timeout for tests in minutes")


def pytest_configure(config):
    """Add pytest configuration args.

    Args:
        config: Pytest config.
    """
    config.addinivalue_line("markers", "cos: mark COS integration tests.")
    config.addinivalue_line(
        "markers",
        "bundle(file='', series='', apps_local=[], apps_channel={}, apps_resources={}): "
        "specify a YAML bundle file for a test.",
    )
    config.addinivalue_line(
        "markers",
        "clouds(*args): mark tests to run only on specific clouds.",
    )


def pytest_collection_modifyitems(config, items):
    """Add cos marker parsing.

    Called after collection has been performed. May filter or re-order the items in-place.

    Args:
        config (pytest.Config): The pytest config object.
        items (List[pytest.Item]): List of item objects.
    """
    if not config.getoption("--cos"):
        skip_cos = pytest.mark.skip(reason="need --cos option to run")
        for item in items:
            if item.get_closest_marker("cos"):
                item.add_marker(skip_cos)


async def cloud_proxied(ops_test: OpsTest):
    """Set up a cloud proxy settings if necessary.

    If ghcr.io is reachable through a proxy apply expected proxy config to juju model.

    Args:
        ops_test (OpsTest): ops_test plugin
    """
    assert ops_test.model, "Model must be present"
    controller: juju.controller.Controller = await ops_test.model.get_controller()
    controller_model = await controller.get_model("controller")
    proxy_config_file = TEST_DATA / "static-proxy-config.yaml"
    proxy_configs = yaml.safe_load(proxy_config_file.read_text())
    local_no_proxy = await get_unit_cidrs(controller_model, "controller", 0)
    no_proxy = {*proxy_configs["juju-no-proxy"], *local_no_proxy}
    proxy_configs["juju-no-proxy"] = ",".join(sorted(no_proxy))
    await ops_test.model.set_config(proxy_configs)


async def cloud_profile(ops_test: OpsTest):
    """Apply Cloud Specific Settings to the model.

    Args:
        ops_test (OpsTest): ops_test plugin
    """
    _type, _vms = await cloud_type(ops_test)
    if _type == "lxd" and ops_test.model:
        # lxd-profile to the model if the juju cloud is lxd.
        lxd = LXDSubstrate()

        lxd_profiles, lxd_networks = [], []
        if not _vms:
            # If we're using LXD containers, apply the container profile.
            lxd_profiles.append("k8s.profile")

        # -- Setup LXD networks and profiles for the model.
        cloud_mark = ops_test.request.node.get_closest_marker("clouds")
        if cloud_mark and "lxd" in cloud_mark.args:
            if networks := cloud_mark.kwargs.get("networks"):
                lxd_networks.extend(networks)
            if profiles := cloud_mark.kwargs.get("profiles"):
                lxd_profiles.extend(profiles)

        profile_name = f"juju-{ops_test.model.name}"
        lxd.configure_networks(lxd_networks)
        lxd.remove_profile(profile_name)
        lxd.apply_profile(lxd_profiles, profile_name)

    elif _type in ("ec2", "openstack") and ops_test.model:
        await ops_test.model.set_config({"container-networking-method": "local", "fan-config": ""})


@pytest_asyncio.fixture(autouse=True)
async def skip_by_cloud_type(request, ops_test):
    """Skip tests based on cloud type."""
    if cloud_markers := request.node.get_closest_marker("clouds"):
        _type, _ = await cloud_type(ops_test)
        if _type not in cloud_markers.args:
            pytest.skip(f"cloud={_type} not among {cloud_markers.args}")


@contextlib.asynccontextmanager
async def deploy_model(
    ops_test: OpsTest,
    model_name: str,
    bundle: Bundle,
):
    """Add a juju model, deploy apps into it, wait for them to be active.

    Args:
        ops_test:          Instance of the pytest-operator plugin
        model_name:        name of the model in which to deploy
        bundle:            Bundle object to deploy or redeploy into the model

    Yields:
        model object
    """
    config: Optional[dict] = {}
    if ops_test.request.config.option.model_config:
        config = ops_test.read_model_config(ops_test.request.config.option.model_config)
    credential_name = ops_test.cloud_name
    if model_name not in ops_test.models:
        await ops_test.track_model(
            model_name,
            model_name=model_name,
            credential_name=credential_name,
            config=config,
        )
    with ops_test.model_context(model_name) as the_model:
        await cloud_profile(ops_test)
        async with ops_test.fast_forward("60s"):
            bundle_yaml = bundle.render(ops_test.tmp_path)
            await the_model.deploy(bundle_yaml, trust=bundle.needs_trust)
            await the_model.wait_for_idle(
                apps=list(bundle.applications),
                status="active",
                timeout=60 * 60,
            )
        try:
            yield the_model
        except GeneratorExit:
            log.fatal("Failed to determine model: model_name=%s", model_name)


@pytest_asyncio.fixture(scope="module")
async def kubernetes_cluster(
    request: pytest.FixtureRequest, ops_test: OpsTest
) -> AsyncGenerator[Model, None]:
    """Deploy kubernetes charms according to the bundle_marker."""
    model = "main"
    bundle, markings = await Bundle.create(ops_test)

    with ops_test.model_context(model) as the_model:
        if await bundle.is_deployed(the_model):
            log.info("Using existing model=%s.", the_model.uuid)
            yield the_model
            return

    if request.config.option.no_deploy:
        pytest.skip("Skipping because of --no-deploy")

    log.info("Deploying new cluster using %s bundle.", bundle.path)
    if request.config.option.apply_proxy:
        await cloud_proxied(ops_test)

    await bundle.apply_marking(ops_test, markings)
    async with deploy_model(ops_test, model, bundle) as the_model:
        yield the_model


def valid_namespace_name(s: str) -> str:
    """Create a valid kubernetes namespace name.

    Args:
        s: The string to sanitize.

    Returns:
        A valid namespace name.
    """
    valid_chars = set(string.ascii_lowercase + string.digits + "-")
    sanitized = "".join("-" if char not in valid_chars else char for char in s)
    sanitized = sanitized.strip("-")
    return sanitized[-63:]


@pytest_asyncio.fixture(scope="module")
async def api_client(
    kubernetes_cluster,
    ops_test: OpsTest,
    request,  # pylint: disable=unused-argument
):
    """Create a k8s API client and namespace for the test.

    Args:
        kubernetes_cluster: The k8s model.
        ops_test: The pytest-operator plugin.
        request: The pytest request object.
    """
    module_name = request.module.__name__
    rand_str = "".join(random.choices(string.ascii_lowercase + string.digits, k=5))
    namespace = valid_namespace_name(f"{module_name}-{rand_str}")
    kubeconfig_path = await get_kubeconfig(ops_test, module_name)
    config = type.__call__(Configuration)
    k8s_config.load_config(client_configuration=config, config_file=str(kubeconfig_path))
    client = ApiClient(configuration=config)

    v1 = CoreV1Api(client)
    v1.create_namespace(
        body=k8s_models.V1Namespace(metadata=k8s_models.V1ObjectMeta(name=namespace))
    )
    yield client
    v1.delete_namespace(name=namespace)


@pytest_asyncio.fixture(name="_grafana_agent", scope="module")
async def grafana_agent(kubernetes_cluster: Model):
    """Deploy Grafana Agent."""
    primary = kubernetes_cluster.applications["k8s"]
    data = primary.units[0].machine.safe_data
    arch = data["hardware-characteristics"]["arch"]
    series = juju.utils.get_version_series(data["base"].split("@")[1])
    url = URL("ch", name="grafana-agent", series=series, architecture=arch)

    await kubernetes_cluster.deploy(url, channel="stable", series=series)
    await kubernetes_cluster.integrate("grafana-agent:cos-agent", "k8s:cos-agent")
    await kubernetes_cluster.integrate("grafana-agent:cos-agent", "k8s-worker:cos-agent")
    await kubernetes_cluster.integrate("k8s:cos-worker-tokens", "k8s-worker:cos-tokens")

    yield

    await kubernetes_cluster.remove_application("grafana-agent")
    await kubernetes_cluster.applications["k8s"].destroy_relation(
        "cos-worker-tokens", "k8s-worker:cos-tokens", block_until_done=True
    )


@pytest_asyncio.fixture(scope="module")
async def cos_model(
    ops_test: OpsTest,
    kubernetes_cluster,
    _grafana_agent,  # pylint: disable=W0613
):
    """Create a COS substrate and a K8s model."""
    container_name = "cos-substrate"
    network_name = "cos-network"
    manager = COSSubstrate(container_name, network_name)

    config = manager.create_substrate()
    kubeconfig_path = ops_test.tmp_path / "kubeconfig"
    kubeconfig_path.write_bytes(config)
    config = type.__call__(Configuration)
    k8s_config.load_config(client_configuration=config, config_file=str(kubeconfig_path))

    k8s_cloud = await ops_test.add_k8s(kubeconfig=config, skip_storage=False)
    k8s_model = await ops_test.track_model(
        "cos", cloud_name=k8s_cloud, keep=ops_test.ModelKeep.NEVER
    )
    yield k8s_model

    await ops_test.forget_model("cos", timeout=10 * 60, allow_failure=True)

    manager.teardown_substrate()


@pytest_asyncio.fixture(name="_cos_lite_installed", scope="module")
async def cos_lite_installed(ops_test: OpsTest, cos_model: Model):
    """Install COS Lite bundle."""
    log.info("Deploying COS bundle ...")
    cos_charms = [
        "alertmanager",
        "catalogue",
        "grafana",
        "loki",
        "prometheus",
        "traefik",
    ]
    bundles = (
        ops_test.Bundle("cos-lite", "edge"),
        "tests/integration/data/cos-offers-overlay.yaml",
    )

    bundle, *overlays = await ops_test.async_render_bundles(*bundles)
    cmd = f"juju deploy -m {cos_model.name} {bundle} --trust " + " ".join(
        f"--overlay={f}" for f in overlays
    )
    rc, stdout, stderr = await ops_test.run(*shlex.split(cmd))
    assert rc == 0, f"COS Lite failed to deploy: {(stderr or stdout).strip()}"

    await cos_model.block_until(
        lambda: all(app in cos_model.applications for app in cos_charms),
        timeout=5 * 60,
    )
    await cos_model.wait_for_idle(status="active", timeout=20 * 60, raise_on_error=False)

    yield
    log.info("Removing COS Lite charms...")
    with ops_test.model_context("cos"):
        for charm in cos_charms:
            log.info("Removing %s...", charm)
            cmd = f"remove-application {charm} --destroy-storage --force --no-prompt"
            rc, stdout, stderr = await ops_test.juju(*shlex.split(cmd))
            log.info("%s", stdout or stderr)
            assert rc == 0
        await cos_model.block_until(
            lambda: all(app not in cos_model.applications for app in cos_charms),
            timeout=60 * 10,
        )


@pytest_asyncio.fixture(scope="module")
async def traefik_url(cos_model: Model, _cos_lite_installed):
    """Fixture to fetch Traefik url."""
    action = await cos_model.applications["traefik"].units[0].run_action("show-proxied-endpoints")
    action = await action.wait()
    p_e = json.loads(action.results["proxied-endpoints"])

    yield p_e["traefik"]["url"]


@pytest_asyncio.fixture(scope="module")
async def expected_dashboard_titles():
    """Fixture to get expected Grafana dashboard titles."""
    grafana_dir = Path("charms/worker/k8s/src/grafana_dashboards")
    grafana_files = [p for p in grafana_dir.iterdir() if p.is_file() and p.name.endswith(".json")]
    titles = []
    for path in grafana_files:
        dashboard = json.loads(path.read_text())
        titles.append(dashboard["title"])
    return set(titles)


@pytest_asyncio.fixture(name="_related_grafana", scope="module")
async def related_grafana(ops_test: OpsTest, cos_model: Model, _cos_lite_installed):
    """Fixture to integrate with Grafana."""
    model_owner = untag("user-", cos_model.info.owner_tag)
    cos_model_name = cos_model.name

    with ops_test.model_context("main") as model:
        log.info("Integrating with Grafana")
        await model.integrate(
            "grafana-agent",
            f"{model_owner}/{cos_model_name}.grafana-dashboards",
        )
        with ops_test.model_context("cos") as k8s_model:
            await k8s_model.wait_for_idle(status="active")
        await model.wait_for_idle(status="active")

    yield

    with ops_test.model_context("main") as model:
        log.info("Removing Grafana SAAS ...")
        await model.remove_saas("grafana-dashboards")
    with ops_test.model_context("cos") as model:
        log.info("Removing Grafana Offer...")
        await model.remove_offer(f"{model.name}.grafana-dashboards", force=True)


@pytest_asyncio.fixture(scope="module")
async def grafana_password(cos_model, _related_grafana):
    """Fixture to get Grafana password."""
    action = await cos_model.applications["grafana"].units[0].run_action("get-admin-password")
    action = await action.wait()
    yield action.results["admin-password"]


@pytest_asyncio.fixture(scope="module")
async def related_prometheus(ops_test: OpsTest, cos_model, _cos_lite_installed):
    """Fixture to integrate with Prometheus."""
    model_owner = untag("user-", cos_model.info.owner_tag)
    cos_model_name = cos_model.name

    with ops_test.model_context("main") as model:
        log.info("Integrating with Prometheus")
        await model.integrate(
            "grafana-agent",
            f"{model_owner}/{cos_model_name}.prometheus-receive-remote-write",
        )
        await model.wait_for_idle(status="active")
        with ops_test.model_context("cos") as model:
            await model.wait_for_idle(status="active")

    yield

    with ops_test.model_context("main") as model:
        log.info("Removing Prometheus Remote Write SAAS ...")
        await model.remove_saas("prometheus-receive-remote-write")

    with ops_test.model_context("cos") as model:
        log.info("Removing Prometheus Offer...")
        await model.remove_offer(f"{model.name}.prometheus-receive-remote-write", force=True)


@pytest.fixture(scope="module")
def timeout(request):
    """Fixture to set the timeout for certain tests."""
    return request.config.option.timeout<|MERGE_RESOLUTION|>--- conflicted
+++ resolved
@@ -18,22 +18,16 @@
 import pytest
 import pytest_asyncio
 import yaml
-from cos_substrate import LXDSubstrate
+from cos_substrate import COSSubstrate
 from helpers import Bundle, cloud_type, get_kubeconfig, get_unit_cidrs
 from juju.model import Model
 from juju.tag import untag
 from juju.url import URL
 from kubernetes import config as k8s_config
 from kubernetes.client import ApiClient, Configuration, CoreV1Api
+from lxd_substrate import LXDSubstrate
 from pytest_operator.plugin import OpsTest
 
-<<<<<<< HEAD
-from .cos_substrate import COSSubstrate
-from .helpers import Bundle, cloud_type, get_kubeconfig, get_unit_cidrs
-from .lxd_substrate import LXDSubstrate
-
-=======
->>>>>>> 20f3bf7b
 log = logging.getLogger(__name__)
 TEST_DATA = Path(__file__).parent / "data"
 DEFAULT_SNAP_INSTALLATION = TEST_DATA / "default-snap-installation.tar.gz"
