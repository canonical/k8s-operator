# Copyright 2025 Canonical Ltd.
# See LICENSE file for licensing details.

"""Fixtures for charm tests."""

import contextlib
import json
import logging
import random
import shlex
import string
from pathlib import Path
from typing import AsyncGenerator, Optional

import juju.controller
import juju.utils
import kubernetes.client.models as k8s_models
import pytest
import pytest_asyncio
import yaml
from cos_substrate import COSSubstrate
from helpers import Bundle, cloud_type, get_kubeconfig, get_unit_cidrs
from juju.model import Model
from juju.tag import untag
from juju.url import URL
from kubernetes import config as k8s_config
from kubernetes.client import ApiClient, Configuration, CoreV1Api
from literals import ONE_MIN
from lxd_substrate import LXDSubstrate
from pytest_operator.plugin import OpsTest

log = logging.getLogger(__name__)
TEST_DATA = Path(__file__).parent / "data"
DEFAULT_SNAP_INSTALLATION = TEST_DATA / "default-snap-installation.tar.gz"


def pytest_addoption(parser: pytest.Parser):
    """Parse additional pytest options.

    --apply-proxy
        Apply proxy to model-config.
    --arch
        Only run tests matching this architecture (e.g., amd64 or arm64).
    --charm-file
        Can be used multiple times, specifies which local charm files are available.
        Expected filename format: {charmName}_{base}-{arch}.charm
        Example: k8s-worker_ubuntu-22.04-amd64_ubuntu-24.04-amd64.charm
        Some tests use subordinate charms (e.g. Ceph) that expect the charm
        base to match.
    --lxd-containers
        If cloud is LXD, use containers instead of LXD VMs.
        Note that some charms may not work in LXD containers (e.g. Ceph).
    --series
        Ubuntu series to deploy, overrides any markings.
    --snap-installation-resource
        Path to the snap installation resource.
        The tarball must contain either a "snap_installation.yaml" OR a
        "*.snap" file.
    --timeout
        Set timeout for tests
    --upgrade-from
        Instruct tests to start with a specific channel, and upgrade to these charms.

    Args:
        parser: Pytest parser.
    """
    parser.addoption(
        "--apply-proxy", action="store_true", default=False, help="Apply proxy to model-config"
    )
    parser.addoption(
        "--arch",
        dest="arch",
        default=None,
        type=str,
        help="Only run tests matching this architecture (e.g., amd64 or arm64)",
    )
    parser.addoption(
        "--charm-file",
        dest="charm_files",
        action="append",
        default=[],
        help=(
            "Can be used multiple times, specifies which local charm files are available. "
            r"Expected filename format: {charmName}_{base}-{arch}.charm. "
            "Example: k8s-worker_ubuntu-22.04-amd64_ubuntu-24.04-amd64.charm. "
            "Some tests use subordinate charms (e.g. Ceph) that expect the charm "
            "base to match."
        ),
    )
    parser.addoption(
        "--lxd-containers",
        action="store_true",
        default=False,
        help=(
            "If cloud is LXD, use containers instead of LXD VMs. "
            "Note that some charms may not work in LXD containers (e.g. Ceph)."
        ),
    )
    parser.addoption("--series", default=None, help="Series to deploy, overrides any markings")
    parser.addoption(
        "--snap-installation-resource",
        default=str(DEFAULT_SNAP_INSTALLATION.resolve()),
        help=(
            "Path to the snap installation resource. "
            'The tarball must contain either a "snap_installation.yaml" OR a '
            '"*.snap" file.'
        ),
    )
    parser.addoption("--timeout", default=10, type=int, help="timeout for tests in minutes")
    parser.addoption(
        "--upgrade-from", dest="upgrade_from", default=None, help="Charms channel to upgrade from"
    )


def pytest_collection_modifyitems(config, items):
    """Remove from selected tests based on config.

    Called after collection has been performed. May filter or re-order the items in-place.

    Args:
        config (pytest.Config): The pytest config object.
        items (List[pytest.Item]): List of item objects.
    """
    arch_filter = config.getoption("--arch")

    selected, deselected = [], []

    for item in items:
        if (
            (arch_mark := item.get_closest_marker("architecture"))
            and arch_filter
            and arch_mark.args
            and arch_filter not in arch_mark.args
        ):
            # Test is marked with an architecture but the filter does not match.
            deselected.append(item)
        else:
            selected.append(item)

    if deselected:
        config.hook.pytest_deselected(items=deselected)
        items[:] = selected


async def cloud_proxied(ops_test: OpsTest):
    """Set up a cloud proxy settings if necessary.

    If ghcr.io is reachable through a proxy apply expected proxy config to juju model.

    Args:
        ops_test (OpsTest): ops_test plugin
    """
    assert ops_test.model, "Model must be present"
    controller: juju.controller.Controller = await ops_test.model.get_controller()
    controller_model = await controller.get_model("controller")
    proxy_config_file = TEST_DATA / "static-proxy-config.yaml"
    proxy_configs = yaml.safe_load(proxy_config_file.read_text())
    local_no_proxy = await get_unit_cidrs(controller_model, "controller", 0)
    no_proxy = {*proxy_configs["juju-no-proxy"], *local_no_proxy}
    proxy_configs["juju-no-proxy"] = ",".join(sorted(no_proxy))
    await ops_test.model.set_config(proxy_configs)


async def cloud_profile(ops_test: OpsTest):
    """Apply Cloud Specific Settings to the model.

    Args:
        ops_test (OpsTest): ops_test plugin
    """
    _type, _vms = await cloud_type(ops_test)
    if _type == "lxd" and ops_test.model:
        # lxd-profile to the model if the juju cloud is lxd.
<<<<<<< HEAD
        lxd = LXDSubstrate()

        lxd_profiles, lxd_networks = [], []
        if not _vms:
            # If we're using LXD containers, apply the container profile.
            lxd_profiles.append("k8s.profile")

        # -- Setup LXD networks and profiles for the model.
        cloud_mark = ops_test.request.node.get_closest_marker("clouds")
        if cloud_mark and "lxd" in cloud_mark.args:
            if networks := cloud_mark.kwargs.get("networks"):
                lxd_networks.extend(networks)
            if profiles := cloud_mark.kwargs.get("profiles"):
                lxd_profiles.extend(profiles)

        profile_name = f"juju-{ops_test.model.name}"
        lxd.configure_networks(lxd_networks)
=======
        lxd = LXDSubstrate("", "")
        profile_name = f"juju-{ops_test.model.name}-{ops_test.model.uuid[:6]}"
>>>>>>> fec74590
        lxd.remove_profile(profile_name)
        lxd.apply_profile(lxd_profiles, profile_name)

    elif _type in ("ec2", "openstack") and ops_test.model:
        await ops_test.model.set_config({"container-networking-method": "local", "fan-config": ""})


@pytest_asyncio.fixture(scope="module", autouse=True)
async def skip_by_cloud_type(request, ops_test):
    """Skip tests based on cloud type."""
    if cloud_markers := request.node.get_closest_marker("clouds"):
        _type, _ = await cloud_type(ops_test)
        if _type not in cloud_markers.args:
            pytest.skip(f"cloud={_type} not among {cloud_markers.args}")


@contextlib.asynccontextmanager
async def deploy_model(
    ops_test: OpsTest,
    model_name: str,
    bundle: Bundle,
):
    """Add a juju model, deploy apps into it, wait for them to be active.

    Args:
        ops_test:          Instance of the pytest-operator plugin
        model_name:        name of the model in which to deploy
        bundle:            Bundle object to deploy or redeploy into the model

    Yields:
        model object
    """
    config: Optional[dict] = {}
    at_least_60 = max(60, ops_test.request.config.option.timeout)
    if ops_test.request.config.option.model_config:
        config = ops_test.read_model_config(ops_test.request.config.option.model_config)
    credential_name = ops_test.cloud_name
    if model_name not in ops_test.models:
        await ops_test.track_model(
            model_name,
            model_name=model_name,
            credential_name=credential_name,
            config=config,
        )
    with ops_test.model_context(model_name) as the_model:
        await cloud_profile(ops_test)
        async with ops_test.fast_forward(ONE_MIN):
            bundle_yaml = bundle.render(ops_test.tmp_path)
            await the_model.deploy(bundle_yaml, trust=bundle.needs_trust)
            await the_model.wait_for_idle(
                apps=list(bundle.applications),
                status="active",
                timeout=at_least_60 * 60,
            )
        try:
            yield the_model
        except GeneratorExit:
            log.fatal("Failed to determine model: model_name=%s", model_name)


@pytest_asyncio.fixture(scope="module")
async def kubernetes_cluster(
    request: pytest.FixtureRequest, ops_test: OpsTest
) -> AsyncGenerator[Model, None]:
    """Deploy kubernetes charms according to the bundle_marker."""
    model = "main"
    bundle, markings = await Bundle.create(ops_test)

    with ops_test.model_context(model) as the_model:
        if await bundle.is_deployed(the_model):
            log.info("Using existing model=%s.", the_model.uuid)
            yield the_model
            return

    if request.config.option.no_deploy:
        pytest.skip("Skipping because of --no-deploy")

    log.info("Deploying new cluster using %s bundle.", bundle.path)
    if request.config.option.apply_proxy:
        await cloud_proxied(ops_test)

    await bundle.apply_marking(ops_test, markings)
    async with deploy_model(ops_test, model, bundle) as the_model:
        yield the_model


def valid_namespace_name(s: str) -> str:
    """Create a valid kubernetes namespace name.

    Args:
        s: The string to sanitize.

    Returns:
        A valid namespace name.
    """
    valid_chars = set(string.ascii_lowercase + string.digits + "-")
    sanitized = "".join("-" if char not in valid_chars else char for char in s)
    sanitized = sanitized.strip("-")
    return sanitized[-63:]


@pytest_asyncio.fixture(scope="module")
async def api_client(
    kubernetes_cluster,
    ops_test: OpsTest,
    request,  # pylint: disable=unused-argument
):
    """Create a k8s API client and namespace for the test.

    Args:
        kubernetes_cluster: The k8s model.
        ops_test: The pytest-operator plugin.
        request: The pytest request object.
    """
    module_name = request.module.__name__
    rand_str = "".join(random.choices(string.ascii_lowercase + string.digits, k=5))
    namespace = valid_namespace_name(f"{module_name}-{rand_str}")
    kubeconfig_path = await get_kubeconfig(ops_test, module_name)
    config = type.__call__(Configuration)
    k8s_config.load_config(client_configuration=config, config_file=str(kubeconfig_path))
    client = ApiClient(configuration=config)

    v1 = CoreV1Api(client)
    v1.create_namespace(
        body=k8s_models.V1Namespace(metadata=k8s_models.V1ObjectMeta(name=namespace))
    )
    yield client
    v1.delete_namespace(name=namespace)


@pytest_asyncio.fixture(name="_grafana_agent", scope="module")
async def grafana_agent(kubernetes_cluster: Model):
    """Deploy Grafana Agent."""
    apps = ["k8s", "k8s-worker"]
    k8s, worker = (kubernetes_cluster.applications.get(a) for a in apps)
    if not k8s:
        pytest.fail("k8s application not found in the model")
    data = k8s.units[0].machine.safe_data
    arch = data["hardware-characteristics"]["arch"]
    series = juju.utils.get_version_series(data["base"].split("@")[1])
    url = URL("ch", name="grafana-agent", series=series, architecture=arch)

    await kubernetes_cluster.deploy(url, channel="1/stable", series=series)
    await kubernetes_cluster.integrate("grafana-agent:cos-agent", "k8s:cos-agent")
    if worker:
        await kubernetes_cluster.integrate("grafana-agent:cos-agent", "k8s-worker:cos-agent")
        await kubernetes_cluster.integrate("k8s:cos-worker-tokens", "k8s-worker:cos-tokens")

    yield

    await kubernetes_cluster.remove_application("grafana-agent")
    if worker:
        await kubernetes_cluster.applications["k8s"].destroy_relation(
            "cos-worker-tokens", "k8s-worker:cos-tokens", block_until_done=True
        )


@pytest_asyncio.fixture(scope="module")
async def cos_model(
    ops_test: OpsTest,
    kubernetes_cluster,
    _grafana_agent,  # pylint: disable=W0613
):
    """Create a COS substrate and a K8s model."""
    container_name = "cos-substrate"
    network_name = "cos-network"
    manager = COSSubstrate(container_name, network_name)

    config = manager.create_substrate()
    kubeconfig_path = ops_test.tmp_path / "kubeconfig"
    kubeconfig_path.write_bytes(config)
    config = type.__call__(Configuration)
    k8s_config.load_config(client_configuration=config, config_file=str(kubeconfig_path))

    k8s_cloud = await ops_test.add_k8s(kubeconfig=config, skip_storage=False)
    k8s_model = await ops_test.track_model(
        "cos", cloud_name=k8s_cloud, keep=ops_test.ModelKeep.NEVER
    )
    yield k8s_model

    await ops_test.forget_model("cos", timeout=10 * 60, allow_failure=True)

    manager.teardown_substrate()


@pytest_asyncio.fixture(name="_cos_lite_installed", scope="module")
async def cos_lite_installed(ops_test: OpsTest, cos_model: Model):
    """Install COS Lite bundle."""
    log.info("Deploying COS bundle ...")
    cos_charms = [
        "alertmanager",
        "catalogue",
        "grafana",
        "loki",
        "prometheus",
        "traefik",
    ]
    bundles = (
        ops_test.Bundle("cos-lite", "edge"),
        "tests/integration/data/cos-offers-overlay.yaml",
    )

    bundle, *overlays = await ops_test.async_render_bundles(*bundles)
    cmd = f"juju deploy -m {cos_model.name} {bundle} --trust " + " ".join(
        f"--overlay={f}" for f in overlays
    )
    rc, stdout, stderr = await ops_test.run(*shlex.split(cmd))
    assert rc == 0, f"COS Lite failed to deploy: {(stderr or stdout).strip()}"

    await cos_model.block_until(
        lambda: all(app in cos_model.applications for app in cos_charms),
        timeout=5 * 60,
    )
    await cos_model.wait_for_idle(status="active", timeout=20 * 60, raise_on_error=False)

    yield
    log.info("Removing COS Lite charms...")
    with ops_test.model_context("cos"):
        for charm in cos_charms:
            log.info("Removing %s...", charm)
            cmd = f"remove-application {charm} --destroy-storage --force --no-prompt"
            rc, stdout, stderr = await ops_test.juju(*shlex.split(cmd))
            log.info("%s", stdout or stderr)
            assert rc == 0
        await cos_model.block_until(
            lambda: all(app not in cos_model.applications for app in cos_charms),
            timeout=60 * 10,
        )


@pytest_asyncio.fixture(scope="module")
async def traefik_url(cos_model: Model, _cos_lite_installed):
    """Fixture to fetch Traefik url."""
    action = await cos_model.applications["traefik"].units[0].run_action("show-proxied-endpoints")
    action = await action.wait()
    p_e = json.loads(action.results["proxied-endpoints"])

    yield p_e["traefik"]["url"]


@pytest_asyncio.fixture(scope="module")
async def expected_dashboard_titles():
    """Fixture to get expected Grafana dashboard titles."""
    grafana_dir = Path("charms/worker/k8s/src/grafana_dashboards")
    grafana_files = [p for p in grafana_dir.iterdir() if p.is_file() and p.name.endswith(".json")]
    titles = []
    for path in grafana_files:
        dashboard = json.loads(path.read_text())
        titles.append(dashboard["title"])
    return set(titles)


@pytest_asyncio.fixture(name="_related_grafana", scope="module")
async def related_grafana(ops_test: OpsTest, cos_model: Model, _cos_lite_installed):
    """Fixture to integrate with Grafana."""
    model_owner = untag("user-", cos_model.info.owner_tag)
    cos_model_name = cos_model.name

    with ops_test.model_context("main") as model:
        log.info("Integrating with Grafana")
        await model.integrate(
            "grafana-agent",
            f"{model_owner}/{cos_model_name}.grafana-dashboards",
        )
        with ops_test.model_context("cos") as k8s_model:
            await k8s_model.wait_for_idle(status="active")
        await model.wait_for_idle(status="active")

    yield

    with ops_test.model_context("main") as model:
        log.info("Removing Grafana SAAS ...")
        await model.remove_saas("grafana-dashboards")
    with ops_test.model_context("cos") as model:
        log.info("Removing Grafana Offer...")
        await model.remove_offer(f"{model.name}.grafana-dashboards", force=True)


@pytest_asyncio.fixture(scope="module")
async def grafana_password(cos_model, _related_grafana):
    """Fixture to get Grafana password."""
    action = await cos_model.applications["grafana"].units[0].run_action("get-admin-password")
    action = await action.wait()
    yield action.results["admin-password"]


@pytest_asyncio.fixture(scope="module")
async def related_prometheus(ops_test: OpsTest, cos_model, _cos_lite_installed):
    """Fixture to integrate with Prometheus."""
    model_owner = untag("user-", cos_model.info.owner_tag)
    cos_model_name = cos_model.name

    with ops_test.model_context("main") as model:
        log.info("Integrating with Prometheus")
        await model.integrate(
            "grafana-agent",
            f"{model_owner}/{cos_model_name}.prometheus-receive-remote-write",
        )
        await model.wait_for_idle(status="active")
        with ops_test.model_context("cos") as model:
            await model.wait_for_idle(status="active")

    yield

    with ops_test.model_context("main") as model:
        log.info("Removing Prometheus Remote Write SAAS ...")
        await model.remove_saas("prometheus-receive-remote-write")

    with ops_test.model_context("cos") as model:
        log.info("Removing Prometheus Offer...")
        await model.remove_offer(f"{model.name}.prometheus-receive-remote-write", force=True)


@pytest.fixture(scope="module")
def timeout(request):
    """Fixture to set the timeout for certain tests."""
    return request.config.option.timeout<|MERGE_RESOLUTION|>--- conflicted
+++ resolved
@@ -170,7 +170,6 @@
     _type, _vms = await cloud_type(ops_test)
     if _type == "lxd" and ops_test.model:
         # lxd-profile to the model if the juju cloud is lxd.
-<<<<<<< HEAD
         lxd = LXDSubstrate()
 
         lxd_profiles, lxd_networks = [], []
@@ -186,12 +185,8 @@
             if profiles := cloud_mark.kwargs.get("profiles"):
                 lxd_profiles.extend(profiles)
 
-        profile_name = f"juju-{ops_test.model.name}"
+        profile_name = f"juju-{ops_test.model.name}-{ops_test.model.uuid[:6]}"
         lxd.configure_networks(lxd_networks)
-=======
-        lxd = LXDSubstrate("", "")
-        profile_name = f"juju-{ops_test.model.name}-{ops_test.model.uuid[:6]}"
->>>>>>> fec74590
         lxd.remove_profile(profile_name)
         lxd.apply_profile(lxd_profiles, profile_name)
 
