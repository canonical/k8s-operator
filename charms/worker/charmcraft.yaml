# Copyright 2025 Canonical Ltd.
# See LICENSE file for licensing details.
# This file configures Charmcraft.
# See https://juju.is/docs/sdk/charmcraft-config for guidance.

name: k8s-worker
title: Kubernetes Worker
summary: A machine charm for a K8s Worker
description: |
  A machine charm which operates a Kubernetes worker.

  This charm installs and operates a Kubernetes worker via the k8s snap. It exposes
  relations to co-operate with other kubernetes components

  This charm provides the following running components:
  * kube-proxy
  * kubelet
  * containerd
links:
  contact: https://launchpad.net/~containers
  documentation: https://discourse.charmhub.io/t/k8s-worker-docs-index/13135
  issues:
  - https://github.com/canonical/k8s-operator/issues
  source:
    - https://github.com/canonical/k8s-operator

assumes:
  - juju >= 3.3

type: charm
platforms:
  ubuntu-20.04-amd64:
    build-on:
      - ubuntu@20.04:amd64
    build-for:
      - ubuntu@20.04:amd64
  ubuntu-20.04-arm64:
    build-on:
      - ubuntu@20.04:arm64
    build-for:
      - ubuntu@20.04:arm64

  ubuntu-22.04-amd64:
    build-on:
      - ubuntu@22.04:amd64
    build-for:
      - ubuntu@22.04:amd64
  ubuntu-22.04-arm64:
    build-on:
      - ubuntu@22.04:arm64
    build-for:
      - ubuntu@22.04:arm64

  ubuntu-24.04-amd64:
    build-on:
      - ubuntu@24.04:amd64
    build-for:
      - ubuntu@24.04:amd64
  ubuntu-24.04-arm64:
    build-on:
      - ubuntu@24.04:arm64
    build-for:
      - ubuntu@24.04:arm64

config:
  options:
    bootstrap-certificates:
      type: string
      default: "self-signed"
      description: |
        The type of certificates to use in Canonical Kubernetes. This cannot be
        changed after deployment. Allowed values are "self-signed" and "external".
    bootstrap-node-taints:
      type: string
      default: ""
      description: |
        Space-separated list of taints to apply to this node at registration time.

        This config is only used at bootstrap time when Kubelet first registers the
        node with Kubernetes. To change node taints after deploy time, use kubectl
        instead.

        For more information, see the upstream Kubernetes documentation about
        taints:
        https://kubernetes.io/docs/concepts/scheduling-eviction/taint-and-toleration/
    node-labels:
      default: ""
      type: string
      description: |
        Labels can be used to organize and to select subsets of nodes in the
        cluster. Declare node labels in key=value format, separated by spaces.
        
        Note: Due to NodeRestriction, workers are limited to how they can label themselves
        https://kubernetes.io/docs/reference/access-authn-authz/admission-controllers/#noderestriction
    kube-proxy-extra-args:
      type: string
      default: ""
      description: |
        Space separated list of flags and key=value pairs that will be passed as arguments to
        kube-proxy.

        Notes:
          Options may only be set on charm deployment

        For example a value like this:
          runtime-config=batch/v2alpha1=true profiling=true
        will result in kube-proxy being run with the following options:
          --runtime-config=batch/v2alpha1=true --profiling=true
    kubelet-extra-args:
      type: string
      default: ""
      description: |
        Space separated list of flags and key=value pairs that will be passed as arguments to
        kubelet.

        Notes:
          Options may only be set on charm deployment

        For example a value like this:
          runtime-config=batch/v2alpha1=true profiling=true
        will result in kubelet being run with the following options:
          --runtime-config=batch/v2alpha1=true --profiling=true

resources:
  snap-installation:
    type: file
    filename: snap-installation.tar.gz
    description: |
      Override charm defined snap installation script

      This charm is designed to operate with a specific revision of snaps, overriding 
      with anything will indicate that the charm is running an unsupported configuration.

      Content Options:
      0-byte resource (Default) -- Use the charm defined snap installation script
      ./snap-installation.yaml  -- Overrides the charm defined snap-installation.yaml
      ./k8s_XXXX.snap           -- Overrides the charm with a specific snap file installed dangerously

parts:
  charm:
<<<<<<< HEAD
    plugin: charm
=======
    source: .
    plugin: uv
>>>>>>> 3efa1082
    build-packages:
      - git
      - libffi-dev
      - libssl-dev
      - pkg-config
<<<<<<< HEAD
      - rustc
      - cargo
    charm-entrypoint: k8s/src/charm.py
    charm-requirements: [k8s/requirements.txt]
  promote:
    # move paths out of ./k8s to ./ since 
    # charmcraft assumes ./lib to be there
    # charmcraft assumes ./templates to be there
    after: [charm]
    plugin: nil
    source: ./
    override-prime: |
      rm -rf $CRAFT_PRIME/lib $CRAFT_PRIME/templates
      mv $CRAFT_PRIME/k8s/lib $CRAFT_PRIME/lib
      mv $CRAFT_PRIME/k8s/templates $CRAFT_PRIME/templates
=======
    build-snaps:
      - astral-uv
      - rustup
    override-build: |
      rustup default stable
      for item in pyproject.toml uv.lock lib templates src; do
        cp -r "$CRAFT_PART_BUILD/k8s/$item" "$CRAFT_PART_BUILD"
      done
      craftctl default
  templates:
    plugin: dump
    source: k8s/templates
    organize:
      "*": templates/
>>>>>>> 3efa1082
actions:
  pre-upgrade-check:
    description: Run necessary pre-upgrade checks before executing a charm upgrade.

peers:
  upgrade:
    interface: upgrade


provides:
  cos-agent:
    interface: cos_agent

requires:
  aws:
    interface: aws-integration
  azure:
    interface: azure-integration
  certificates:
    interface: tls-certificates
  cluster:
    interface: k8s-cluster
    # interface to connect with the k8s charm to provide
    # authentication token via a secret in order to cluster
    # this machine as a worker unit.
    #   juju integrate k8s:k8s-cluster k8s-worker:cluster
  cos-tokens:
    interface: cos-k8s-tokens
  containerd:
    interface: containerd
  gcp:
    interface: gcp-integration<|MERGE_RESOLUTION|>--- conflicted
+++ resolved
@@ -138,34 +138,13 @@
 
 parts:
   charm:
-<<<<<<< HEAD
-    plugin: charm
-=======
     source: .
     plugin: uv
->>>>>>> 3efa1082
     build-packages:
       - git
       - libffi-dev
       - libssl-dev
       - pkg-config
-<<<<<<< HEAD
-      - rustc
-      - cargo
-    charm-entrypoint: k8s/src/charm.py
-    charm-requirements: [k8s/requirements.txt]
-  promote:
-    # move paths out of ./k8s to ./ since 
-    # charmcraft assumes ./lib to be there
-    # charmcraft assumes ./templates to be there
-    after: [charm]
-    plugin: nil
-    source: ./
-    override-prime: |
-      rm -rf $CRAFT_PRIME/lib $CRAFT_PRIME/templates
-      mv $CRAFT_PRIME/k8s/lib $CRAFT_PRIME/lib
-      mv $CRAFT_PRIME/k8s/templates $CRAFT_PRIME/templates
-=======
     build-snaps:
       - astral-uv
       - rustup
@@ -180,7 +159,6 @@
     source: k8s/templates
     organize:
       "*": templates/
->>>>>>> 3efa1082
 actions:
   pre-upgrade-check:
     description: Run necessary pre-upgrade checks before executing a charm upgrade.
