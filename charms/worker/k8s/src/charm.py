#!/usr/bin/env python3

# Copyright 2024 Canonical Ltd.
# See LICENSE file for licensing details.

# Learn more at: https://juju.is/docs/sdk

"""K8s Charm.

A machine charm which operates a complete Kubernetes cluster.

This charm installs and operates a Kubernetes cluster via the k8s snap. It exposes
relations to co-operate with other kubernetes components such as optional CNIs,
optional cloud-providers, optional schedulers, external backing stores, and external
certificate storage.
"""

import logging
import re
import shlex
import socket
import subprocess
from functools import cached_property
from pathlib import Path
from time import sleep
from typing import Optional

import charms.contextual_status as status
import ops
from charms.contextual_status import WaitingStatus, on_error
from charms.grafana_agent.v0.cos_agent import COSAgentProvider
from charms.k8s.v0.k8sd_api_manager import (
    InvalidResponseError,
    K8sdAPIManager,
    K8sdConnectionError,
    UnixSocketConnectionFactory,
)
from charms.node_base import LabelMaker
from charms.operator_libs_linux.v2.snap import SnapError, SnapState
from charms.operator_libs_linux.v2.snap import ensure as snap_ensure
from charms.reconciler import Reconciler

from cos_integration import COSIntegration
from token_distributor import ClusterTokenType, TokenCollector, TokenDistributor, TokenStrategy

# Log messages can be retrieved using juju debug-log
log = logging.getLogger(__name__)

VALID_LOG_LEVELS = ["info", "debug", "warning", "error", "critical"]
K8SD_SNAP_SOCKET = "/var/snap/k8s/common/var/lib/k8sd/state/control.socket"
KUBECONFIG = Path.home() / ".kube/config"
ETC_KUBERNETES = Path("/etc/kubernetes")
KUBECTL_PATH = Path("/snap/k8s/current/bin/kubectl")
K8SD_PORT = 6400


class K8sCharm(ops.CharmBase):
    """A charm for managing a K8s cluster via the k8s snap.

    Attrs:
        is_worker: true if this is a worker unit
        is_control_plane: true if this is a control-plane unit
        lead_control_plane: true if this is a control-plane unit and its the leader
        is_dying: true if the unit is being removed
    """

    _stored = ops.StoredState()

    def __init__(self, *args):
        """Initialise the K8s charm.

        Args:
            args: Arguments passed to the CharmBase parent constructor.
        """
        super().__init__(*args)
        factory = UnixSocketConnectionFactory(unix_socket=K8SD_SNAP_SOCKET, timeout=320)
        self.api_manager = K8sdAPIManager(factory)
        self.cos = COSIntegration(self)
        self.reconciler = Reconciler(self, self._reconcile)
<<<<<<< HEAD
        self.distributor = TokenDistributor(self, self._get_node_name(), self.api_manager)
        self.collector = TokenCollector(self, self._get_node_name())
        self.snap_cache = SnapCache()
        self._stored.set_default(removing=False)
=======
        self.distributor = TokenDistributor(self, self.api_manager)
        self.collector = TokenCollector(self, self.get_node_name())
>>>>>>> 03d491bc

        self.cos_agent = COSAgentProvider(
            self,
            scrape_configs=self._get_scrape_jobs,
            refresh_events=[
                self.on.cluster_relation_joined,
                self.on.cluster_relation_changed,
                self.on.cos_tokens_relation_joined,
                self.on.cos_tokens_relation_changed,
                self.on.config_changed,
                self.on.upgrade_charm,
            ],
        )

        self.framework.observe(self.on.update_status, self._on_update_status)

    @status.on_error(
        ops.WaitingStatus("Installing COS requirements"),
        subprocess.CalledProcessError,
        AssertionError,
    )
    def _apply_cos_requirements(self):
        """Apply COS requirements for integration.

        This method applies COS requirements for integration. It configures COS
        Integration by applying the manifests for COS Cluster Roles and
        kube-state-metrics (K-S-M).
        """
        if not self.model.get_relation("cos-agent"):
            return

        status.add(ops.MaintenanceStatus("Configuring COS Integration"))
        subprocess.check_call(shlex.split("k8s kubectl apply -f templates/cos_roles.yaml"))
        subprocess.check_call(shlex.split("k8s kubectl apply -f templates/ksm.yaml"))

    @property
    def is_control_plane(self) -> bool:
        """Returns true if the unit is a control-plane."""
        return not self.is_worker

    @property
    def lead_control_plane(self) -> bool:
        """Returns true if the unit is the leader control-plane."""
        return self.is_control_plane and self.unit.is_leader()

    @cached_property
    def is_worker(self) -> bool:
        """Returns true if the unit is a worker."""
        return self.meta.name == "k8s-worker"

<<<<<<< HEAD
    @property
    def is_dying(self) -> bool:
        """Returns true if the unit is being removed."""
        return bool(self._stored.removing)

    def _get_node_name(self) -> str:
=======
    def get_node_name(self) -> str:
>>>>>>> 03d491bc
        """Return the lowercase hostname.

        Returns:
            the hostname of the machine.
        """
        return socket.gethostname().lower()

    def get_cloud_name(self) -> str:
        """Return the underlying cloud name.

        Returns:
            the cloud hosting the machine.
        """
        # TODO: adjust to detect the correct cloud
        return ""

    @property
    def _source_kubeconfig(self) -> Path:
        """Return the highest authority kube config for this unit."""
        return ETC_KUBERNETES / ("admin.conf" if self.is_control_plane else "kubelet.conf")

    @on_error(ops.BlockedStatus("Failed to install k8s snap."), SnapError)
    def _install_k8s_snap(self):
        """Install the k8s snap package."""
        status.add(ops.MaintenanceStatus("Installing k8s snap"))
        snap_ensure("k8s", SnapState.Latest.value, self.config["channel"])

    @on_error(WaitingStatus("Failed to apply snap requirements"), subprocess.CalledProcessError)
    def _apply_snap_requirements(self):
        """Apply necessary snap requirements for the k8s snap.

        This method executes necessary scripts to ensure that the snap
        meets the network and interface requirements.
        """
        status.add(ops.MaintenanceStatus("Applying K8s requirements"))
        init_sh = "/snap/k8s/current/k8s/hack/init.sh"
        subprocess.check_call(shlex.split(init_sh))

    @on_error(WaitingStatus("Waiting for k8sd"), InvalidResponseError, K8sdConnectionError)
    def _check_k8sd_ready(self):
        """Check if k8sd is ready to accept requests."""
        status.add(ops.MaintenanceStatus("Check k8sd ready"))
        self.api_manager.check_k8sd_ready()

    @on_error(
        ops.WaitingStatus("Failed to bootstrap k8s snap"),
        InvalidResponseError,
        K8sdConnectionError,
    )
    def _bootstrap_k8s_snap(self):
        """Bootstrap k8s if it's not already bootstrapped."""
        if not self.api_manager.is_cluster_bootstrapped():
            status.add(ops.MaintenanceStatus("Bootstrapping Cluster"))
            binding = self.model.get_binding("juju-info")
            address = binding and binding.network.ingress_address
            node_name = self.get_node_name()
            # TODO: Make port (and address) configurable.
            self.api_manager.bootstrap_k8s_snap(node_name, f"{str(address)}:{K8SD_PORT}")

    @status.on_error(
        ops.WaitingStatus("Configuring COS Integration"),
        subprocess.CalledProcessError,
        AssertionError,
    )
    def _configure_cos_integration(self):
        """Retrieve the join token from secret databag and join the cluster."""
        if not self.model.get_relation("cos-agent"):
            return

        status.add(ops.MaintenanceStatus("Configuring COS integration"))

        if relation := self.model.get_relation("cos-tokens"):
            self.collector.request(relation)

    def _revoke_cluster_tokens(self):
        """Revoke tokens for the units in the cluster and k8s-cluster relations.

        if self is dying, only try to remove itself from the cluster
        """
        to_remove = {self.unit} if self.is_dying else None

        if peer := self.model.get_relation("cluster"):
            self.distributor.revoke_tokens(
                relation=peer,
                token_strategy=TokenStrategy.CLUSTER,
                token_type=ClusterTokenType.CONTROL_PLANE,
                to_remove=to_remove,
            )

        if workers := self.model.get_relation("k8s-cluster"):
            self.distributor.revoke_tokens(
                relation=workers,
                token_strategy=TokenStrategy.CLUSTER,
                token_type=ClusterTokenType.WORKER,
                to_remove=to_remove,
            )

    def _create_cluster_tokens(self):
        """Create tokens for the units in the cluster and k8s-cluster relations."""
        if peer := self.model.get_relation("cluster"):
            node_name = self.get_node_name()
            peer.data[self.unit]["node-name"] = node_name
            peer.data[self.unit]["joined"] = node_name

            self.distributor.allocate_tokens(
                relation=peer,
                token_strategy=TokenStrategy.CLUSTER,
                token_type=ClusterTokenType.CONTROL_PLANE,
            )

        if workers := self.model.get_relation("k8s-cluster"):
            self.distributor.allocate_tokens(
                relation=workers,
                token_strategy=TokenStrategy.CLUSTER,
                token_type=ClusterTokenType.WORKER,
            )

    def _create_cos_tokens(self):
        """Create COS tokens and distribute them to peers and workers.

        This method creates COS tokens and distributes them to peers and workers
        if relations exist.
        """
        if not self.model.get_relation("cos-agent"):
            return

        if rel := self.model.get_relation("cos-tokens"):
            self.distributor.allocate_tokens(relation=rel, token_strategy=TokenStrategy.COS)

        if rel := self.model.get_relation("cos-worker-tokens"):
            self.distributor.allocate_tokens(relation=rel, token_strategy=TokenStrategy.COS)

    @on_error(
        WaitingStatus("Waiting for enable components"), InvalidResponseError, K8sdConnectionError
    )
    def _enable_components(self):
        """Enable necessary components for the Kubernetes cluster."""
        status.add(ops.MaintenanceStatus("Enabling DNS"))
        self.api_manager.enable_component("dns", True)
        status.add(ops.MaintenanceStatus("Enabling Network"))
        self.api_manager.enable_component("network", True)

    def _get_scrape_jobs(self):
        """Retrieve the Prometheus Scrape Jobs.

        Returns:
            List[Dict]: A list of metrics endpoints available for scraping.
            Returns an empty list if the token cannot be retrieved or if the
            "cos-tokens" relation does not exist.
        """
        relation = self.model.get_relation("cos-tokens")
        if not relation:
            log.warning("No cos-tokens available")
            return []

        try:
            with self.collector.recover_token(relation) as token:
                return self.cos.get_metrics_endpoints(
                    self.get_node_name(), token, self.is_control_plane
                )
        except AssertionError:
            log.exception("Failed to get COS token.")
        return []

    def _get_snap_version(self) -> Optional[str]:
        """Retrieve the version of the installed Kubernetes snap package.

        Returns:
            Optional[str]: The version of the installed k8s snap package, or None if
            not available.
        """
        cmd = "snap list k8s"
        result = subprocess.check_output(shlex.split(cmd))
        output = result.decode().strip()
        match = re.search(r"(\d+\.\d+(?:\.\d+)?)", output)

        if match:
            return match.group()

        log.info("Snap k8s not found or no version available.")
        return None

    @on_error(
        WaitingStatus("Waiting for Cluster token"),
        AssertionError,
        InvalidResponseError,
        K8sdConnectionError,
    )
    def _join_cluster(self):
        """Retrieve the join token from secret databag and join the cluster."""
        if self.api_manager.is_cluster_bootstrapped():
            return

        relation = self.model.get_relation("cluster")
        if not relation:
            return

        if self.collector.joined(relation):
            return

        status.add(ops.MaintenanceStatus("Joining cluster"))
        with self.collector.recover_token(relation) as token:
            binding = self.model.get_binding(relation.name)
            address = binding and binding.network.ingress_address
            node_name = self.get_node_name()
            cluster_addr = f"{address}:{K8SD_PORT}"
            log.info("Joining %s to %s...", node_name, cluster_addr)
            self.api_manager.join_cluster(node_name, cluster_addr, token)
            log.info("Success")

    def _reconcile(self, event):
        """Reconcile state change events.

        Args:
            event: ops.EventBase - event that triggered the reconciliation
        """
        self._evaluate_removal(event)
        if self.is_dying and self.lead_control_plane:
            self._revoke_cluster_tokens()
        if self.is_dying:
            self._update_status()
            self._last_gasp(event)
            return

        self._install_k8s_snap()
        self._apply_snap_requirements()
        self._check_k8sd_ready()
        if self.lead_control_plane:
            self._bootstrap_k8s_snap()
            self._enable_components()
            self._create_cluster_tokens()
            self._create_cos_tokens()
            self._apply_cos_requirements()
            self._revoke_cluster_tokens()
        self._join_cluster()
        self._configure_cos_integration()
        self._update_status()
        self._apply_node_labels()
        if self.is_control_plane:
            self._generate_kubeconfig()

    @on_error(
        ops.WaitingStatus("Cluster not yet ready"),
        AssertionError,
        subprocess.CalledProcessError,
        InvalidResponseError,
        K8sdConnectionError,
    )
    def _update_status(self):
        """Check k8s snap status."""
        if self.is_dying:
            status.add(ops.WaitingStatus("Preparing to leave cluster"))
            return
        if self.is_worker:
            relation = self.model.get_relation("cluster")
            assert relation, "Missing cluster relation with k8s"  # nosec
        else:
            assert self.api_manager.is_cluster_ready(), "control-plane not yet ready"  # nosec
        if version := self._get_snap_version():
            self.unit.set_workload_version(version)

    def _evaluate_removal(self, event: ops.EventBase):
        """Determine if my unit is being removed.

        Args:
            event: ops.EventBase - event that triggered charm hook
        """
        if self.is_dying:
            return
        if isinstance(event, ops.RelationDepartedEvent):
            # if a unit is departing, and it's me?
            self._stored.removing = event.departing_unit == self.unit
        elif isinstance(event, (ops.RemoveEvent, ops.StopEvent)):
            # If I myself am dying, its me!
            self._stored.removing = True

    def _last_gasp(self, event):
        """Busy wait on stop event until the unit isn't clustered anymore.

        Defer the event if 30 seconds passes, and the unit is still clustered.

        Args:
            event: ops.EventBase - event that triggered charm hook
        """
        if self.is_dying and isinstance(event, ops.StopEvent):
            busy_wait = 30
            status.add(ops.MaintenanceStatus("Awaiting cluster removal"))
            while self.api_manager.is_cluster_bootstrapped():
                log.info("Waiting for this unit to not be clustered")
                sleep(1)
                busy_wait -= 1
                if not busy_wait:
                    event.defer()
                    return

    @on_error(ops.WaitingStatus(""))
    def _generate_kubeconfig(self):
        """Generate kubeconfig."""
        status.add(ops.MaintenanceStatus("Generating KubeConfig"))
        KUBECONFIG.parent.mkdir(parents=True, exist_ok=True)
        KUBECONFIG.write_bytes(self._source_kubeconfig.read_bytes())

    @status.on_error(ops.BlockedStatus("Cannot apply node-labels"), LabelMaker.NodeLabelError)
    def _apply_node_labels(self):
        """Apply labels to the node."""
        status.add(ops.MaintenanceStatus("Apply Node Labels"))
        node = self.get_node_name()
        labeler = LabelMaker(self, kubeconfig_path=self._source_kubeconfig, kubectl=KUBECTL_PATH)
        if labeler.active_labels() is not None:
            labeler.apply_node_labels()
            log.info("Node %s labelled successfully", node)
        else:
            log.info("Node %s not yet labelled", node)

    def _on_update_status(self, _event: ops.UpdateStatusEvent):
        """Handle update-status event."""
        if not self.reconciler.stored.reconciled:
            return
        try:
            with status.context(self.unit):
                self._update_status()
        except status.ReconcilerError:
            log.exception("Can't to update_status")


if __name__ == "__main__":  # pragma: nocover
    ops.main.main(K8sCharm)<|MERGE_RESOLUTION|>--- conflicted
+++ resolved
@@ -77,15 +77,9 @@
         self.api_manager = K8sdAPIManager(factory)
         self.cos = COSIntegration(self)
         self.reconciler = Reconciler(self, self._reconcile)
-<<<<<<< HEAD
-        self.distributor = TokenDistributor(self, self._get_node_name(), self.api_manager)
-        self.collector = TokenCollector(self, self._get_node_name())
-        self.snap_cache = SnapCache()
+        self.distributor = TokenDistributor(self, self.get_node_name(), self.api_manager)
+        self.collector = TokenCollector(self, self.get_node_name())
         self._stored.set_default(removing=False)
-=======
-        self.distributor = TokenDistributor(self, self.api_manager)
-        self.collector = TokenCollector(self, self.get_node_name())
->>>>>>> 03d491bc
 
         self.cos_agent = COSAgentProvider(
             self,
@@ -136,16 +130,12 @@
         """Returns true if the unit is a worker."""
         return self.meta.name == "k8s-worker"
 
-<<<<<<< HEAD
     @property
     def is_dying(self) -> bool:
         """Returns true if the unit is being removed."""
         return bool(self._stored.removing)
 
-    def _get_node_name(self) -> str:
-=======
     def get_node_name(self) -> str:
->>>>>>> 03d491bc
         """Return the lowercase hostname.
 
         Returns:
