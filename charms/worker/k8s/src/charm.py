#!/usr/bin/env python3

# Copyright 2025 Canonical Ltd.
# See LICENSE file for licensing details.

# Learn more at: https://juju.is/docs/sdk

"""K8s Charm.

A machine charm which operates a complete Kubernetes cluster.

This charm installs and operates a Kubernetes cluster via the k8s snap. It exposes
relations to co-operate with other kubernetes components such as optional CNIs,
optional cloud-providers, optional schedulers, external backing stores, and external
certificate storage.
"""

import hashlib
import ipaddress
import logging
import os
import shlex
import socket
import subprocess
from collections import defaultdict
from functools import cached_property
from pathlib import Path
from time import sleep
from typing import Dict, FrozenSet, List, Optional, Tuple, Union
from urllib.parse import urlparse

import config.extra_args
import containerd
import ops
import yaml
from certificates import K8sCertificates, RefreshCertificates
from cloud_integration import CloudIntegration
from cos_integration import COSIntegration
from endpoints import build_url
from events import update_status
from inspector import ClusterInspector
from kube_control import configure as configure_kube_control
from literals import (
    APISERVER_CERT,
    APISERVER_PORT,
    CLUSTER_CERTIFICATES_KEY,
    CLUSTER_RELATION,
    CLUSTER_WORKER_RELATION,
    CONTAINERD_HTTP_PROXY,
    CONTAINERD_RELATION,
    CONTAINERD_SERVICE_NAME,
    COS_RELATION,
    COS_TOKENS_RELATION,
    COS_TOKENS_WORKER_RELATION,
    DEPENDENCIES,
    ETC_KUBERNETES,
    ETCD_RELATION,
    EXTERNAL_LOAD_BALANCER_PORT,
    EXTERNAL_LOAD_BALANCER_RELATION,
    EXTERNAL_LOAD_BALANCER_REQUEST_NAME,
    EXTERNAL_LOAD_BALANCER_RESPONSE_NAME,
    K8SD_PORT,
    K8SD_SNAP_SOCKET,
    KUBECONFIG,
    KUBECTL_PATH,
    SUPPORTED_DATASTORES,
)
from loadbalancer_interface import LBProvider
from ops.interface_kube_control import KubeControlProvides
from pki import get_certificate_sans
from pydantic import SecretStr
from snap import management as snap_management
from snap import version as snap_version
from token_distributor import ClusterTokenType, TokenCollector, TokenDistributor, TokenStrategy
from typing_extensions import Literal
from upgrade import K8sDependenciesModel, K8sUpgrade

import charms.contextual_status as status
import charms.operator_libs_linux.v2.snap as snap_lib
from charms.contextual_status import ReconcilerError, WaitingStatus, on_error
from charms.grafana_agent.v0.cos_agent import COSAgentProvider
from charms.interface_external_cloud_provider import ExternalCloudProvider
from charms.k8s.v0.k8sd_api_manager import (
    BootstrapConfig,
    ControlPlaneNodeJoinConfig,
    CreateClusterRequest,
    DNSConfig,
    GatewayConfig,
    IngressConfig,
    InvalidResponseError,
    JoinClusterRequest,
    K8sdAPIManager,
    K8sdConnectionError,
    LoadBalancerConfig,
    LocalStorageConfig,
    MetricsServerConfig,
    NetworkConfig,
    NodeJoinConfig,
    UnixSocketConnectionFactory,
    UpdateClusterConfigRequest,
    UserFacingClusterConfig,
    UserFacingDatastoreConfig,
)
from charms.kubernetes_libs.v0.etcd import EtcdReactiveRequires
from charms.node_base import LabelMaker
from charms.operator_libs_linux.v1 import systemd
from charms.reconciler import Reconciler

# Log messages can be retrieved using juju debug-log
log = logging.getLogger(__name__)


def _get_juju_public_address() -> str:
    """Get public address from juju.

    Returns:
        (str) public ip address of the unit
    """
    cmd = ["unit-get", "public-address"]
    return subprocess.check_output(cmd).decode("UTF-8").strip()


def _cluster_departing_unit(event: ops.EventBase) -> Union[Literal[False], ops.Unit]:
    """Determine if the given event signals the end of the cluster for this unit.

    Args:
        event (ops.EventBase): event to consider.

    Returns:
        Literal[False] | ops.Unit - False or the Unit leaving the cluster
    """
    return (
        isinstance(event, ops.RelationDepartedEvent)
        and event.relation.name in ["k8s-cluster", "cluster"]
        and event.departing_unit
        or False
    )


class NodeRemovedError(Exception):
    """Raised to prevent reconciliation of dying node."""


class K8sCharm(ops.CharmBase):
    """A charm for managing a K8s cluster via the k8s snap.

    Attrs:
        is_worker: true if this is a worker unit
        is_control_plane: true if this is a control-plane unit
        lead_control_plane: true if this is a control-plane unit and its the leader
        is_upgrade_granted: true if the upgrade has been granted
        datastore: the datastore used for Kubernetes
<<<<<<< HEAD
        certificate_refresh: event source for certificate refresh
=======
        external_load_balancer_address: the external load balancer address, if available
>>>>>>> 96292743
    """

    _stored = ops.StoredState()
    certificate_refresh = ops.EventSource(RefreshCertificates)

    def __init__(self, *args):
        """Initialise the K8s charm.

        Args:
            args: Arguments passed to the CharmBase parent constructor.
        """
        super().__init__(*args)
        factory = UnixSocketConnectionFactory(unix_socket=K8SD_SNAP_SOCKET, timeout=320)
        self.api_manager = K8sdAPIManager(factory)
        xcp_relation = "external-cloud-provider" if self.is_control_plane else ""
        self._external_load_balancer_address = ""
        self.cloud_integration = CloudIntegration(self, self.is_control_plane)
        self.xcp = ExternalCloudProvider(self, xcp_relation)
        self.cluster_inspector = ClusterInspector(kubeconfig_path=self._internal_kubeconfig)
        self.certificates = K8sCertificates(self, self.certificate_refresh)
        self.upgrade = K8sUpgrade(
            self,
            cluster_inspector=self.cluster_inspector,
            relation_name="upgrade",
            substrate="vm",
            dependency_model=K8sDependenciesModel(**DEPENDENCIES),
        )
        self.cos = COSIntegration(self)
        self.update_status = update_status.Handler(self, self.upgrade)
        self.reconciler = Reconciler(
            self,
            self._reconcile,
            exit_status=self.update_status.active_status,
            custom_events=self.certificates.events,
        )
        self.distributor = TokenDistributor(self, self.get_node_name(), self.api_manager)
        self.collector = TokenCollector(self, self.get_node_name())
        self.labeller = LabelMaker(
            self,
            kubeconfig_path=self._internal_kubeconfig,
            kubectl=KUBECTL_PATH,
            user_label_key="node-labels",
            timeout=15,
        )
        self._upgrade_snap = False
        self._stored.set_default(is_dying=False, cluster_name=str(), upgrade_granted=False)

        self.cos_agent = COSAgentProvider(
            self,
            scrape_configs=self._get_scrape_jobs,
            refresh_events=[
                self.on.cluster_relation_joined,
                self.on.cluster_relation_changed,
                self.on.cos_tokens_relation_joined,
                self.on.cos_tokens_relation_changed,
                self.on.config_changed,
                self.on.upgrade_charm,
            ],
        )

        if self.is_control_plane:
            self.etcd = EtcdReactiveRequires(self)
            self.kube_control = KubeControlProvides(self, endpoint="kube-control")
            self.framework.observe(self.on.get_kubeconfig_action, self._get_external_kubeconfig)
            self.external_load_balancer = LBProvider(self, EXTERNAL_LOAD_BALANCER_RELATION)

    @property
    def external_load_balancer_address(self) -> str:
        """Return the external load balancer address.

        Raises:
            LookupError: If the loadbalancer response has errors.
        """
        if not self.is_control_plane:
            log.warning("External load balancer is only configured for control-plane units.")
            return ""

        if not self.external_load_balancer.is_available:
            log.warning(
                "External load balancer relation is not available but the address was requested."
            )
            return ""

        resp = self.external_load_balancer.get_response(EXTERNAL_LOAD_BALANCER_RESPONSE_NAME)
        if not resp:
            log.error("No response from external load balancer")
            return ""
        if resp.error:
            raise LookupError(f"External load balancer error: {resp.error}")

        return resp.address

    def _k8s_info(self, event: ops.EventBase):
        """Send cluster information on the kubernetes-info relation.

        Provide applications with cluster characteristics. This should only run on the lead
        k8s control plane unit.

        Args:
            event: ops.RelationChangedEvent - event triggered by the relation changed hook
        """
        if isinstance(event, ops.RelationChangedEvent) and event.relation.name == "ceph-k8s-info":
            event.relation.data[self.app]["kubelet-root-dir"] = "/var/lib/kubelet"

    @status.on_error(
        ops.WaitingStatus("Installing COS requirements"),
        subprocess.CalledProcessError,
    )
    def _apply_cos_requirements(self):
        """Apply COS requirements for integration.

        This method applies COS requirements for integration. It configures COS
        Integration by applying the manifests for COS Cluster Roles and
        kube-state-metrics (K-S-M).
        """
        if not self.model.get_relation(COS_RELATION):
            return

        log.info("Apply COS Integrations")
        status.add(ops.MaintenanceStatus("Ensuring COS Integration"))
        subprocess.check_call(shlex.split("k8s kubectl apply -f templates/cos_roles.yaml"))
        subprocess.check_call(shlex.split("k8s kubectl apply -f templates/ksm.yaml"))

    @property
    def is_control_plane(self) -> bool:
        """Returns true if the unit is a control-plane."""
        return not self.is_worker

    @property
    def lead_control_plane(self) -> bool:
        """Returns true if the unit is the leader control-plane."""
        return self.is_control_plane and self.unit.is_leader()

    @cached_property
    def is_worker(self) -> bool:
        """Returns true if the unit is a worker."""
        return self.meta.name == "k8s-worker"

    @property
    def datastore(self) -> str:
        """Return the datastore type."""
        return str(self.config.get("bootstrap-datastore"))

    @property
    def certificates_provider(self) -> str:
        """Return the certificates provider."""
        if self.is_control_plane:
            return str(self.config.get("bootstrap-certificates"))
        return self._recover_certificates_provider

    def get_worker_versions(self) -> Dict[str, List[ops.Unit]]:
        """Get the versions of the worker units.

        Returns:
            Dict[str, List[ops.Unit]]: A dictionary of versions and the units that have them.
        """
        if not (relations := self.model.relations.get(CLUSTER_WORKER_RELATION)):
            return {}

        versions = defaultdict(list)
        for relation in relations:
            for unit in relation.units:
                if version := relation.data[unit].get("version"):
                    versions[version].append(unit)
        return versions

    def grant_upgrade(self):
        """Grant the upgrade to the charm."""
        self._upgrade_snap = True

    @property
    def is_upgrade_granted(self) -> bool:
        """Check if the upgrade has been granted."""
        return self._upgrade_snap

    def _apply_proxy_environment(self):
        """Apply the proxy settings from environment variables."""
        proxy_settings = self._get_proxy_systemd_config()
        if proxy_settings:
            CONTAINERD_HTTP_PROXY.parent.mkdir(parents=True, exist_ok=True)
            existing = (
                CONTAINERD_HTTP_PROXY.exists()
                and CONTAINERD_HTTP_PROXY.read_text(encoding="utf-8")
                or ""
            )
            if written := existing != proxy_settings:
                log.info("Applying Proxied Environment Settings")
                CONTAINERD_HTTP_PROXY.write_text(proxy_settings, encoding="utf-8")
                systemd.daemon_reload()

            if written and systemd.service_running(CONTAINERD_SERVICE_NAME):
                # Reload the containerd service to apply the new settings
                log.info("Restarting %s", CONTAINERD_SERVICE_NAME)
                systemd.service_restart(CONTAINERD_SERVICE_NAME)
            else:
                log.info("No changes to proxy settings, skipping reload")
        else:
            log.info("No proxy settings to apply")

    def _generate_unique_cluster_name(self) -> str:
        """Use a stable input to generate a unique cluster name.

        Returns:
            str: The unique cluster name.
        """
        stable_input = f"{self.app.name}-{self.model.uuid}"
        hashed = hashlib.sha256(stable_input.encode()).hexdigest()[:32]
        return f"k8s-{hashed}"

    def get_cluster_name(self) -> str:
        """Craft a unique name for the cluster once joined or bootstrapped.

        Note: It won't change for the lifetime of the unit.

        Returns:
            the cluster name.
        """
        if self._stored.cluster_name == "":
            if self.lead_control_plane and self.api_manager.is_cluster_bootstrapped():
                self._stored.cluster_name = self._generate_unique_cluster_name()
            elif not (relation := self.model.get_relation(CLUSTER_RELATION)):
                pass
            elif any(
                [
                    self.is_control_plane and self.api_manager.is_cluster_bootstrapped(),
                    self._is_node_present(),
                ]
            ):
                self._stored.cluster_name = self.collector.cluster_name(relation, True)

        unit, node = self.unit.name, self.get_node_name()
        log.info("%s(%s) current cluster-name=%s", unit, node, self._stored.cluster_name)
        return str(self._stored.cluster_name)

    def get_node_name(self) -> str:
        """Return the lowercase hostname.

        Returns:
            the hostname of the machine.
        """
        if self.xcp.name == "aws":
            return socket.getfqdn().lower()
        return socket.gethostname().lower()

    def get_cloud_name(self) -> str:
        """Return the underlying cloud name.

        Returns:
            the cloud hosting the machine.
        """
        return self.xcp.name or ""

    @on_error(ops.BlockedStatus("Failed to install snaps."), snap_lib.SnapError)
    def _install_snaps(self):
        """Install snap packages."""
        status.add(ops.MaintenanceStatus("Ensuring snap installation"))
        snap_management(self)

    @on_error(WaitingStatus("Waiting to apply snap requirements"), subprocess.CalledProcessError)
    def _apply_snap_requirements(self):
        """Apply necessary snap requirements for the k8s snap.

        This method executes necessary scripts to ensure that the snap
        meets the network and interface requirements.
        """
        status.add(ops.MaintenanceStatus("Ensuring snap requirements"))
        log.info("Applying K8s requirements")
        init_sh = "/snap/k8s/current/k8s/hack/init.sh"
        subprocess.check_call(shlex.split(init_sh))

    @on_error(WaitingStatus("Waiting for k8sd"), InvalidResponseError, K8sdConnectionError)
    def _check_k8sd_ready(self):
        """Check if k8sd is ready to accept requests."""
        log.info("Check if k8ds is ready")
        status.add(ops.MaintenanceStatus("Ensuring snap readiness"))
        self.api_manager.check_k8sd_ready()

    def split_sans_by_type(self) -> Tuple[FrozenSet[str], FrozenSet[str]]:
        """Split SANs into IP addresses and DNS names.

        Returns:
            Tuple[FrozenSet[str], FrozenSet[str]]: IP addresses and DNS names.
        """
        ip_sans = set()
        dns_sans = set()

        for san in self._get_extra_sans():
            try:
                ip = ipaddress.ip_address(san)
                ip_sans.add(str(ip))
            except ValueError:
                dns_sans.add(san)
        return frozenset(ip_sans), frozenset(dns_sans)

    def _get_extra_sans(self):
        """Retrieve the certificate extra SANs.

        Raises:
            ReconcilerError: If it fails to get the external load balancer address.
        """
        # Get the extra SANs from the configuration
        extra_sans_str = str(self.config.get("kube-apiserver-extra-sans") or "")
        extra_sans = set(extra_sans_str.strip().split())

        # Add the ingress addresses of all units
        extra_sans.add(_get_juju_public_address())
        binding = self.model.get_binding(CLUSTER_RELATION)
        addresses = binding and binding.network.ingress_addresses
        if addresses:
            log.info("Adding ingress addresses to extra SANs")
            extra_sans |= {str(addr) for addr in addresses}

        # Add the external load balancer address
        try:
            if lb_addr := self.external_load_balancer_address:
                log.info("Adding external load balancer address to extra SANs")
                extra_sans.add(lb_addr)
        except LookupError as e:
            raise ReconcilerError(f"Failed to get external load balancer address: {e}") from e

        return sorted(extra_sans)

    def _assemble_bootstrap_config(self):
        """Assemble the bootstrap configuration for the Kubernetes cluster.

        Returns:
            BootstrapConfig: The bootstrap configuration object.
        """
        bootstrap_config = BootstrapConfig.construct()
        self.certificates.configure_certificates(bootstrap_config)
        self._configure_datastore(bootstrap_config)
        bootstrap_config.cluster_config = self._assemble_cluster_config()
        bootstrap_config.service_cidr = str(self.config["bootstrap-service-cidr"])
        bootstrap_config.pod_cidr = str(self.config["bootstrap-pod-cidr"])
        bootstrap_config.control_plane_taints = str(self.config["bootstrap-node-taints"]).split()
        bootstrap_config.extra_sans = self._get_extra_sans()
        cluster_name = self.get_cluster_name()
        config.extra_args.craft(self.config, bootstrap_config, cluster_name)
        return bootstrap_config

    def _configure_external_load_balancer(self) -> None:
        """Configure the external load balancer for the application.

        This method checks if the external load balancer is available and then
        proceeds to configure it by sending a request with the necessary parameters.
        It waits for a response from the external load balancer and handles any errors that
        may occur during the process.
        """
        if not self.is_control_plane:
            log.info("External load balancer is only configured for control-plane units.")
            return

        if not self.external_load_balancer.is_available:
            log.info("External load balancer relation is not available. Skipping setup.")
            return

        status.add(ops.MaintenanceStatus("Configuring external loadBalancer"))

        req = self.external_load_balancer.get_request(EXTERNAL_LOAD_BALANCER_REQUEST_NAME)
        req.protocol = req.protocols.tcp
        req.port_mapping = {EXTERNAL_LOAD_BALANCER_PORT: APISERVER_PORT}
        req.public = True
        if not req.health_checks:
            req.add_health_check(protocol=req.protocols.https, port=APISERVER_PORT, path="/livez")
        self.external_load_balancer.send_request(req)
        log.info("External load balancer request was sent")

        resp = self.external_load_balancer.get_response(EXTERNAL_LOAD_BALANCER_RESPONSE_NAME)
        if not resp:
            msg = "No response from external load balancer"
            status.add(ops.WaitingStatus(msg))
            raise ReconcilerError(msg)
        if resp.error:
            msg = f"External load balancer error: {resp.error}"
            status.add(ops.BlockedStatus(msg))
            raise ReconcilerError(msg)

        log.info("External load balancer is configured with address %s", resp.address)

    @on_error(
        ops.WaitingStatus("Waiting to bootstrap k8s snap"),
        ReconcilerError,
        InvalidResponseError,
        K8sdConnectionError,
    )
    def _bootstrap_k8s_snap(self):
        """Bootstrap k8s if it's not already bootstrapped."""
        if self.api_manager.is_cluster_bootstrapped():
            log.info("K8s cluster already bootstrapped")
            return

        status.add(ops.MaintenanceStatus("Bootstrapping Cluster"))

        binding = self.model.get_binding("cluster")
        address = binding and binding.network.ingress_address
        node_name = self.get_node_name()
        payload = CreateClusterRequest(
            name=node_name,
            address=f"{address}:{K8SD_PORT}",
            config=self._assemble_bootstrap_config(),
        )

        # TODO: Make port (and address) configurable.
        self.api_manager.bootstrap_k8s_snap(payload)

    @on_error(
        ops.BlockedStatus("Failed to apply containerd_custom_registries, check logs for details"),
        ValueError,
        FileNotFoundError,
        OSError,
    )
    def _config_containerd_registries(self):
        """Apply containerd custom registries."""
        registries, config = [], ""
        if self.is_control_plane:
            config = str(self.config["containerd-custom-registries"])
            registries = containerd.parse_registries(config)
            containerd.ensure_registry_configs(registries)

        for relation in self.model.relations.get(CONTAINERD_RELATION, []):
            if self.lead_control_plane:
                containerd.share(config, self.app, relation)
                continue
            if self.is_control_plane:
                continue
            ## Only workers here, and they are limited to only relate to one containerd endpoint
            self.unit.status = ops.MaintenanceStatus("Ensuring containerd registries")
            registries = containerd.recover(relation)
            containerd.ensure_registry_configs(registries)

    def _configure_cos_integration(self):
        """Retrieve the join token from secret databag and join the cluster."""
        if not self.model.get_relation(COS_RELATION):
            return

        status.add(ops.MaintenanceStatus("Updating COS integrations"))
        log.info("Updating COS integration")
        if relation := self.model.get_relation(COS_TOKENS_RELATION):
            self.collector.request(relation)

    def _get_valid_annotations(self) -> Optional[dict]:
        """Fetch and validate cluster-annotations from charm configuration.

        The values are expected to be a space-separated string of key-value pairs.

        Returns:
            dict: The parsed annotations if valid, otherwise None.

        Raises:
            ReconcilerError: If any annotation is invalid.
        """
        raw_annotations = self.config.get("cluster-annotations")
        if not raw_annotations:
            return None

        raw_annotations = str(raw_annotations)

        annotations = {}
        try:
            for key, value in [pair.split("=", 1) for pair in raw_annotations.split()]:
                if not key or not value:
                    raise ReconcilerError("Invalid Annotation")
                annotations[key] = value
        except ReconcilerError:
            log.exception("Invalid annotations: %s", raw_annotations)
            status.add(ops.BlockedStatus("Invalid Annotations"))
            raise

        return annotations

    def _assemble_cluster_config(self) -> UserFacingClusterConfig:
        """Retrieve the cluster config from charm configuration and charm relations.

        Returns:
            UserFacingClusterConfig: The expected cluster configuration.
        """
        local_storage = LocalStorageConfig(
            enabled=self.config.get("local-storage-enabled"),
            local_path=self.config.get("local-storage-local-path"),
            reclaim_policy=self.config.get("local-storage-reclaim-policy"),
            # Note(ben): set_default is intentionally omitted, see:
            # https://github.com/canonical/k8s-operator/pull/169/files#r1847378214
        )

        dns = DNSConfig(
            enabled=self.config.get("dns-enabled"),
        )
        if cfg := self.config.get("dns-cluster-domain"):
            dns.cluster_domain = str(cfg)
        if cfg := self.config.get("dns-service-ip"):
            dns.service_ip = str(cfg)
        if cfg := self.config.get("dns-upstream-nameservers"):
            dns.upstream_nameservers = str(cfg).split()

        gateway = GatewayConfig(enabled=self.config.get("gateway-enabled"))

        network = NetworkConfig(
            enabled=self.config.get("network-enabled"),
        )

        ingress = IngressConfig(
            enabled=self.config.get("ingress-enabled"),
            enable_proxy_protocol=self.config.get("ingress-enable-proxy-protocol"),
        )

        metrics_server = MetricsServerConfig(enabled=self.config.get("metrics-server-enabled"))

        load_balancer = LoadBalancerConfig(
            enabled=self.config.get("load-balancer-enabled"),
            cidrs=str(self.config.get("load-balancer-cidrs")).split(),
            l2_mode=self.config.get("load-balancer-l2-mode"),
            l2_interfaces=str(self.config.get("load-balancer-l2-interfaces")).split(),
            bgp_mode=self.config.get("load-balancer-bgp-mode"),
            bgp_local_asn=self.config.get("load-balancer-bgp-local-asn"),
            bgp_peer_address=self.config.get("load-balancer-bgp-peer-address"),
            bgp_peer_asn=self.config.get("load-balancer-bgp-peer-asn"),
            bgp_peer_port=self.config.get("load-balancer-bgp-peer-port"),
        )

        cloud_provider = None
        if self.xcp.has_xcp:
            cloud_provider = "external"

        return UserFacingClusterConfig(
            annotations=self._get_valid_annotations(),
            cloud_provider=cloud_provider,
            dns=dns,
            gateway=gateway,
            ingress=ingress,
            local_storage=local_storage,
            load_balancer=load_balancer,
            metrics_server=metrics_server,
            network=network,
        )

    def _configure_datastore(self, config: Union[BootstrapConfig, UpdateClusterConfigRequest]):
        """Configure the datastore for the Kubernetes cluster.

        Args:
            config (BootstrapConfig|UpdateClusterConfigRequst):
                The configuration object for the Kubernetes cluster. This object
                will be modified in-place to include etcd's configuration details.
        """
        datastore = self.config.get("bootstrap-datastore")

        if datastore not in SUPPORTED_DATASTORES:
            log.error(
                "Invalid datastore: %s. Supported values: %s",
                datastore,
                ", ".join(SUPPORTED_DATASTORES),
            )
            status.add(ops.BlockedStatus(f"Invalid datastore: {datastore}"))
        if datastore not in SUPPORTED_DATASTORES:
            raise ReconcilerError(f"Invalid datastore: {datastore}")

        if datastore == "etcd":
            log.info("Using etcd as external datastore")
            etcd_relation = self.model.get_relation(ETCD_RELATION)

            if not etcd_relation:
                raise ReconcilerError("Missing etcd relation")

            if not self.etcd.is_ready:
                raise ReconcilerError("etcd is not ready")

            etcd_config = self.etcd.get_client_credentials()
            if isinstance(config, BootstrapConfig):
                config.datastore_type = "external"
                config.datastore_ca_cert = etcd_config.get("client_ca", "")
                config.datastore_client_cert = etcd_config.get("client_cert", "")
                config.datastore_client_key = etcd_config.get("client_key", "")
                config.datastore_servers = self.etcd.get_connection_string().split(",")
                log.info("etcd servers: %s", config.datastore_servers)
            elif isinstance(config, UpdateClusterConfigRequest):
                config.datastore = UserFacingDatastoreConfig()
                config.datastore.type = "external"
                config.datastore.servers = self.etcd.get_connection_string().split(",")
                config.datastore.ca_crt = etcd_config.get("client_ca", "")
                config.datastore.client_crt = etcd_config.get("client_cert", "")
                config.datastore.client_key = etcd_config.get("client_key", "")
                log.info("etcd servers: %s", config.datastore.servers)

        elif datastore == "dqlite":
            log.info("Using dqlite as datastore")

    def _revoke_cluster_tokens(self, event: ops.EventBase):
        """Revoke tokens for the units in the cluster and k8s-cluster relations.

        if self is dying, only try to remove itself from the cluster
        if event is relation_departed, remove that unit

        Args:
            event (ops.Event): event triggering token revocation

        """
        log.info("Garbage collect cluster tokens")
        to_remove = None
        if self._stored.is_dying is True:
            to_remove = self.unit
        elif unit := _cluster_departing_unit(event):
            to_remove = unit

        if peer := self.model.get_relation(CLUSTER_RELATION):
            self.distributor.revoke_tokens(
                relation=peer,
                token_strategy=TokenStrategy.CLUSTER,
                token_type=ClusterTokenType.CONTROL_PLANE,
                to_remove=to_remove,
            )

        for relation in self.model.relations.get(CLUSTER_WORKER_RELATION, []):
            self.distributor.revoke_tokens(
                relation=relation,
                token_strategy=TokenStrategy.CLUSTER,
                token_type=ClusterTokenType.WORKER,
                to_remove=to_remove,
            )

    def _create_cluster_tokens(self):
        """Create tokens for the units in the cluster and k8s-cluster relations."""
        log.info("Prepare clustering")
        if peer := self.model.get_relation(CLUSTER_RELATION):
            self.distributor.allocate_tokens(
                relation=peer,
                token_strategy=TokenStrategy.CLUSTER,
                token_type=ClusterTokenType.CONTROL_PLANE,
            )

        for relation in self.model.relations.get(CLUSTER_WORKER_RELATION, []):
            self.distributor.allocate_tokens(
                relation=relation,
                token_strategy=TokenStrategy.CLUSTER,
                token_type=ClusterTokenType.WORKER,
            )

    def _create_cos_tokens(self):
        """Create COS tokens and distribute them to peers and workers.

        This method creates COS tokens and distributes them to peers and workers
        if relations exist.
        """
        if not self.model.get_relation(COS_RELATION):
            return

        log.info("Prepare cos tokens")
        if rel := self.model.get_relation(COS_TOKENS_RELATION):
            self.distributor.allocate_tokens(
                relation=rel,
                token_strategy=TokenStrategy.COS,
                token_type=ClusterTokenType.CONTROL_PLANE,
            )

        if rel := self.model.get_relation(COS_TOKENS_WORKER_RELATION):
            self.distributor.allocate_tokens(
                relation=rel,
                token_strategy=TokenStrategy.COS,
                token_type=ClusterTokenType.WORKER,
            )

    @on_error(
        WaitingStatus("Ensure that the cluster configuration is up-to-date"),
        ReconcilerError,
        InvalidResponseError,
        K8sdConnectionError,
    )
    def _ensure_cluster_config(self):
        """Ensure that the cluster configuration is up-to-date.

        The snap will detect any changes and only perform necessary steps.
        There is no need to track changes in the charm.
        """
        status.add(ops.MaintenanceStatus("Ensure cluster config"))
        log.info("Ensure cluster-config")

        update_request = UpdateClusterConfigRequest()

        self._configure_datastore(update_request)
        update_request.config = self._assemble_cluster_config()
        configure_kube_control(self)
        self.api_manager.update_cluster_config(update_request)

    def _get_scrape_jobs(self):
        """Retrieve the Prometheus Scrape Jobs.

        Returns:
            List[Dict]: A list of metrics endpoints available for scraping.
            Returns an empty list if the token cannot be retrieved or if the
            "cos-tokens" relation does not exist.
        """
        relation = self.model.get_relation(COS_TOKENS_RELATION)
        if not relation:
            log.warning("No cos-tokens available")
            return []

        try:
            with self.collector.recover_token(relation) as token:
                return self.cos.get_metrics_endpoints(
                    self.get_node_name(), token, self.is_control_plane
                )
        except ReconcilerError:
            log.exception("Failed to get COS token.")
        return []

    @on_error(ops.WaitingStatus("Sharing Cluster Version"))
    def _update_kubernetes_version(self):
        """Update the unit Kubernetes version in the cluster relation.

        Raises:
            ReconcilerError: If the cluster integration is missing.
        """
        relation = self.model.get_relation(CLUSTER_RELATION)
        if not relation:
            status.add(ops.BlockedStatus("Missing cluster integration"))
            raise ReconcilerError("Missing cluster integration")
        version, _ = snap_version("k8s")
        if version:
            relation.data[self.unit]["version"] = version

    @on_error(ops.WaitingStatus("Announcing Certificates Provider"))
    def _announce_certificates_provider(self) -> None:
        if not (provider := self.config.get("bootstrap-certificates")):
            raise ReconcilerError("Missing certificates provider")

        relation = self.model.get_relation(CLUSTER_WORKER_RELATION)
        if not relation:
            log.info("Cluster (worker) relation not found, skipping certificates sharing.")
            return

        relation.data[self.app][CLUSTER_CERTIFICATES_KEY] = str(provider)

    @on_error(ops.WaitingStatus("Announcing Kubernetes version"))
    def _announce_kubernetes_version(self) -> None:
        """Announce the Kubernetes version to the cluster.

        This method ensures that the Kubernetes version is consistent across the cluster.

        Raises:
            ReconcilerError: If the k8s snap is not installed, the version is missing,
                or the version does not match the local version.
        """
        local_version, _ = snap_version("k8s")
        if not local_version:
            raise ReconcilerError("k8s-snap is not installed")

        relation_config: Dict[str, List[ops.Relation]] = {
            "peer": self.model.relations.get(CLUSTER_RELATION, []),
            "worker": self.model.relations.get(CLUSTER_WORKER_RELATION, []),
        }

        waiting_units = {role: 0 for role in relation_config}

        for role, relations in relation_config.items():
            for relation in relations:
                if not relation.units:
                    continue

                units = (unit for unit in relation.units if unit.name != self.unit.name)
                for unit in units:
                    unit_version = relation.data[unit].get("version")
                    if not unit_version:
                        raise ReconcilerError(f"Waiting for version from {unit.name}")
                    if unit_version != local_version:
                        waiting_units[role] += 1

                relation.data[self.app]["version"] = local_version

        if not any(waiting_units.values()):
            return

        role_names = {
            "peer": "Control Plane",
            "worker": "Worker",
        }

        waiting_parts = [
            f"{count} {role_names[role]}{'s' if count > 1 else ''}"
            for role, count in waiting_units.items()
            if count
        ]

        status_msg = f"Waiting for {', '.join(waiting_parts)} to upgrade"
        status.add(ops.WaitingStatus(status_msg))
        raise ReconcilerError(status_msg)

    def _get_proxy_systemd_config(self) -> str:
        """Retrieve the Juju model config proxy values.

        Returns:
            str: A multi-line string containing the systemd [Service] section configuration
            with proxy environment variables.
        """
        proxy_env_keys = {
            "JUJU_CHARM_HTTP_PROXY",
            "JUJU_CHARM_HTTPS_PROXY",
            "JUJU_CHARM_NO_PROXY",
        }
        proxy_settings = []
        for key in proxy_env_keys:
            env_value = os.getenv(key)
            if env_value:
                env_key = key.split("JUJU_CHARM_")[-1]
                proxy_settings.append(f"Environment={env_key}={env_value}")
                proxy_settings.append(f"Environment={env_key.lower()}={env_value}")
        if proxy_settings:
            proxy_settings = [
                "[Service]",
                f"# Autogenerated by juju app={self.app.name}",
            ] + proxy_settings
        return "\n".join(proxy_settings)

    @on_error(
        WaitingStatus("Waiting for Cluster token"),
        ReconcilerError,
        InvalidResponseError,
        K8sdConnectionError,
    )
    def _join_cluster(self, event: ops.EventBase):
        """Retrieve the join token from secret databag and join the cluster.

        Args:
            event (ops.EventBase): event triggering the join
        """
        if not (relation := self.model.get_relation(CLUSTER_RELATION)):
            status.add(ops.BlockedStatus("Missing cluster integration"))
            raise ReconcilerError("Missing cluster integration")

        if local_cluster := self.get_cluster_name():
            self.cloud_integration.integrate(local_cluster, event)
            return

        status.add(ops.MaintenanceStatus("Joining cluster"))
        with self.collector.recover_token(relation) as token:
            remote_cluster = self.collector.cluster_name(relation, False) if relation else ""
            self.cloud_integration.integrate(remote_cluster, event)
            self._join_with_token(relation, token, remote_cluster)

    def _join_with_token(self, relation: ops.Relation, token: str, cluster_name: str):
        """Join the cluster with the given token.

        Args:
            relation (ops.Relation): The relation to use for the token.
            token (str): The token to use for joining the cluster.
            cluster_name (str): The name of the cluster to join.
        """
        binding = self.model.get_binding(relation.name)
        address = binding and binding.network.ingress_address
        node_name = self.get_node_name()
        cluster_addr = f"{address}:{K8SD_PORT}"
        log.info("Joining %s(%s) to %s...", self.unit, node_name, cluster_name)
        request = JoinClusterRequest(name=node_name, address=cluster_addr, token=SecretStr(token))
        if self.is_control_plane:
            request.config = ControlPlaneNodeJoinConfig()
            request.config.extra_sans = self._get_extra_sans()
            config.extra_args.craft(self.config, request.config, cluster_name)
        else:
            request.config = NodeJoinConfig()
            config.extra_args.craft(self.config, request.config, cluster_name)

            bootstrap_node_taints = str(self.config["bootstrap-node-taints"] or "").strip().split()
            config.extra_args.taint_worker(request.config, bootstrap_node_taints)

        self.certificates.configure_certificates(request.config)
        self.api_manager.join_cluster(request)
        log.info("Joined %s(%s)", self.unit, node_name)

    @on_error(WaitingStatus("Awaiting cluster removal"))
    def _death_handler(self, event: ops.EventBase):
        """Reconcile end of unit's position in the cluster.

        Args:
            event: ops.EventBase - events triggered after notification of removal

        Raises:
            NodeRemovedError: at the end of every loop to prevent the unit from ever reconciling
        """
        if self.lead_control_plane:
            self._revoke_cluster_tokens(event)
        self.update_status.run()
        self._last_gasp()

        relation = self.model.get_relation(CLUSTER_RELATION)
        local_cluster = self.get_cluster_name()
        remote_cluster = self.collector.cluster_name(relation, False) if relation else ""
        if local_cluster and local_cluster != remote_cluster:
            status.add(ops.BlockedStatus("Cannot rejoin new cluster - remove unit"))

        raise NodeRemovedError()

    def _reconcile(self, event: ops.EventBase):
        """Reconcile state change events.

        Args:
            event: ops.EventBase - event that triggered the reconciliation
        """
        log.info("Reconcile event=%s", event)

        if self._evaluate_removal(event):
            self._death_handler(event)

        self._apply_proxy_environment()
        self._install_snaps()
        self._apply_snap_requirements()
        self._check_k8sd_ready()
        self._update_kubernetes_version()
        if self.lead_control_plane:
            self._k8s_info(event)
            self._configure_external_load_balancer()
            self._bootstrap_k8s_snap()
            self._ensure_cluster_config()
            self._create_cluster_tokens()
            self._create_cos_tokens()
            self._apply_cos_requirements()
            self._revoke_cluster_tokens(event)
            self._announce_kubernetes_version()
            self._announce_certificates_provider()
        self._join_cluster(event)
        self._config_containerd_registries()
        self._configure_cos_integration()
        self.update_status.run()
        self._apply_node_labels()
        if self.is_control_plane:
            self._copy_internal_kubeconfig()
            self._expose_ports()
            self._ensure_cert_sans()

    def _evaluate_removal(self, event: ops.EventBase) -> bool:
        """Determine if my unit is being removed.

        Args:
            event: ops.EventBase - event that triggered charm hook

        Returns:
            True if being removed, otherwise False
        """
        if self._stored.is_dying is True:
            pass
        elif (unit := _cluster_departing_unit(event)) and unit == self.unit:
            # Juju says I am being removed
            self._stored.is_dying = True
        elif (
            isinstance(event, ops.RelationBrokenEvent)
            and event.relation.name == "cluster"
            and self.is_worker
        ):
            # Control-plane never experience RelationBroken on "cluster", it's a peer relation
            # Worker units experience RelationBroken on "cluster" when the relation is removed
            # or this unit is being removed.
            self._stored.is_dying = True
        elif (
            self.is_worker
            and self.get_cluster_name()
            and (relation := self.model.get_relation(CLUSTER_RELATION))
            and not relation.units
        ):
            # If a worker unit has been clustered,
            # but there are no more control-plane units on the relation
            # this unit cannot be re-clustered
            self._stored.is_dying = True
        elif isinstance(event, (ops.RemoveEvent, ops.StopEvent)):
            # If I myself am dying, its me!
            self._stored.is_dying = True
        return bool(self._stored.is_dying)

    def _is_node_present(self, node: str = "") -> bool:
        """Determine if node is in the kubernetes cluster.

        Args:
            node (str): name of node

        Returns:
            bool: True when this unit appears in the node list
        """
        node = node or self.get_node_name()
        cmd = ["nodes", node, "-o=jsonpath={.metadata.name}"]
        try:
            return self.kubectl_get(*cmd) == node
        except (subprocess.CalledProcessError, FileNotFoundError):
            return False

    def _is_node_ready(self, node: str = "") -> bool:
        """Determine if node is Ready in the kubernetes cluster.

        Args:
            node (str): name of node

        Returns:
            bool: True when this unit is marked as Ready
        """
        node = node or self.get_node_name()
        cmd = ["nodes", node, '-o=jsonpath={.status.conditions[?(@.type=="Ready")].status}']
        try:
            return self.kubectl_get(*cmd) == "True"
        except (subprocess.CalledProcessError, FileNotFoundError):
            return False

    def _last_gasp(self):
        """Busy wait on stop event until the unit isn't clustered anymore."""
        busy_wait, reported_down = 30, 0
        status.add(ops.MaintenanceStatus("Ensuring cluster removal"))
        while busy_wait and reported_down != 3:
            log.info("Waiting for this unit to uncluster")
            if self._is_node_ready() or self.api_manager.is_cluster_bootstrapped():
                log.info("Node is still reportedly clustered")
                reported_down = 0
            else:
                reported_down += 1
            sleep(1)
            busy_wait -= 1

    @status.on_error(ops.BlockedStatus("Cannot apply node-labels"), LabelMaker.NodeLabelError)
    def _apply_node_labels(self):
        """Apply labels to the node."""
        status.add(ops.MaintenanceStatus("Ensuring Kubernetes Node Labels"))
        node = self.get_node_name()
        if self.labeller.active_labels() is not None:
            self.labeller.apply_node_labels()
            log.info("Node %s labelled successfully", node)
        else:
            log.info("Node %s not yet labelled", node)

    def kubectl(self, *args) -> str:
        """Run kubectl command.

        Arguments:
            args: arguments passed to kubectl

        Returns:
            string response

        Raises:
            CalledProcessError: in the event of a failed kubectl
        """
        cmd = [KUBECTL_PATH, f"--kubeconfig={self._internal_kubeconfig}", *args]
        log.info("Executing %s", cmd)
        try:
            return subprocess.check_output(cmd, text=True)
        except subprocess.CalledProcessError as e:
            log.error(
                "Command failed: %s}\nreturncode: %s\nstdout: %s", cmd, e.returncode, e.output
            )
            raise

    def kubectl_get(self, *args) -> str:
        """Run kubectl get command.

        Arguments:
            args: arguments passed to kubectl get

        Returns:
            string response
        """
        return self.kubectl("get", *args)

    @property
    def _internal_kubeconfig(self) -> Path:
        """Return the highest authority kube config for this unit."""
        return ETC_KUBERNETES / ("admin.conf" if self.is_control_plane else "kubelet.conf")

    @on_error(ops.WaitingStatus(""))
    def _copy_internal_kubeconfig(self):
        """Write internal kubeconfig to /root/.kube/config."""
        status.add(ops.MaintenanceStatus("Regenerating KubeConfig"))
        KUBECONFIG.parent.mkdir(parents=True, exist_ok=True)
        KUBECONFIG.write_bytes(self._internal_kubeconfig.read_bytes())

    def _expose_ports(self):
        """Expose ports for public clouds to access api endpoints."""
        log.info("Exposing api ports")
        content = yaml.safe_load(KUBECONFIG.read_text())
        endpoint = urlparse(content["clusters"][0]["cluster"]["server"])
        self.unit.open_port("tcp", endpoint.port)

    def _get_external_kubeconfig(self, event: ops.ActionEvent):
        """Retrieve a public kubeconfig via a charm action.

        Args:
            event: ops.ActionEvent - event that triggered the action
        """
        try:
            server = event.params.get("server")
            if not server:
                log.info("No server requested, use public address")

                try:
                    server = self._get_public_address()
                except LookupError as e:
                    event.fail(f"Failed to get public address: {e}")
                    return

                if not server:
                    event.fail("Failed to get public address. Check logs for details.")
                    return

                port = (
                    str(EXTERNAL_LOAD_BALANCER_PORT)
                    if self.external_load_balancer.is_available
                    else str(APISERVER_PORT)
                )

                server = build_url(server, port, "https")
                log.info("Formatted server address: %s", server)
            log.info("Requesting kubeconfig for server=%s", server)
            resp = self.api_manager.get_kubeconfig(server)
            event.set_results({"kubeconfig": resp})
        except (InvalidResponseError, K8sdConnectionError) as e:
            event.fail(f"Failed to retrieve kubeconfig: {e}")

    def _get_public_address(self) -> str:
        """Get the most public address either from external load balancer or from juju.

        If the external load balancer is available and the unit is a control-plane unit,
        the external load balancer address will be used. Otherwise, the juju public address
        will be used.
        NOTE: Don't ignore the unit's IP in the extra SANs just because there's a load balancer.

        Returns:
            str: The public ip address of the unit.

        Raises:
            LookupError: If it fails to get the external load balancer address.
        """
        try:
            if lb_addr := self.external_load_balancer_address:
                log.info("Using external load balancer address as the public address")
                return lb_addr
        except LookupError as e:
            raise LookupError(f"Failed to get external load balancer address: {e}") from e

        log.info("Using juju public address as the public address")
        return _get_juju_public_address()

    @on_error(
        ops.WaitingStatus("Ensuring SANs are up-to-date"),
        InvalidResponseError,
        K8sdConnectionError,
    )
    def _ensure_cert_sans(self):
        """Ensure the certificate SANs are up-to-date.

        This method checks if the certificate SANs match the required extra SANs.
        If they are not, the certificates are refreshed with the new SANs.
        """
        if not self.is_control_plane:
            return
        if self.config.get("bootstrap-certificates") == "external":
            # TODO: This should be implemented once k8s-snap offers an API endpoint
            # to update the certificates in the node.
            log.info("External certificates are used, skipping SANs update")
            return

        extra_sans = self._get_extra_sans()
        if not extra_sans:
            log.info("No extra SANs to update")
            return

        dns_sans, ip_sans = get_certificate_sans(APISERVER_CERT)
        ip_sans = [str(ip) for ip in ip_sans]
        all_cert_sans = dns_sans + ip_sans

        missing_sans = [san for san in extra_sans if san not in all_cert_sans]
        if missing_sans:
            all_sans = sorted(set(all_cert_sans) | set(extra_sans))
            log.info(
                "%s not in cert SANs. Refreshing certs with new SANs: %s", missing_sans, all_sans
            )
            status.add(ops.MaintenanceStatus("Refreshing Certificates"))
<<<<<<< HEAD
            if self.config.get("bootstrap-certificates") == "self-signed":
                self.api_manager.refresh_certs(extra_sans)
            elif self.config.get("bootstrap-certificates") == "external":
                self.certificate_refresh.emit()
=======
            self.api_manager.refresh_certs(all_sans)
>>>>>>> 96292743
            log.info("Certificates have been refreshed")

        log.info("Certificate SANs are up-to-date")


if __name__ == "__main__":  # pragma: nocover
    ops.main(K8sCharm)<|MERGE_RESOLUTION|>--- conflicted
+++ resolved
@@ -150,11 +150,8 @@
         lead_control_plane: true if this is a control-plane unit and its the leader
         is_upgrade_granted: true if the upgrade has been granted
         datastore: the datastore used for Kubernetes
-<<<<<<< HEAD
         certificate_refresh: event source for certificate refresh
-=======
         external_load_balancer_address: the external load balancer address, if available
->>>>>>> 96292743
     """
 
     _stored = ops.StoredState()
@@ -170,7 +167,6 @@
         factory = UnixSocketConnectionFactory(unix_socket=K8SD_SNAP_SOCKET, timeout=320)
         self.api_manager = K8sdAPIManager(factory)
         xcp_relation = "external-cloud-provider" if self.is_control_plane else ""
-        self._external_load_balancer_address = ""
         self.cloud_integration = CloudIntegration(self, self.is_control_plane)
         self.xcp = ExternalCloudProvider(self, xcp_relation)
         self.cluster_inspector = ClusterInspector(kubeconfig_path=self._internal_kubeconfig)
@@ -1321,14 +1317,10 @@
                 "%s not in cert SANs. Refreshing certs with new SANs: %s", missing_sans, all_sans
             )
             status.add(ops.MaintenanceStatus("Refreshing Certificates"))
-<<<<<<< HEAD
             if self.config.get("bootstrap-certificates") == "self-signed":
-                self.api_manager.refresh_certs(extra_sans)
+                self.api_manager.refresh_certs(all_sans)
             elif self.config.get("bootstrap-certificates") == "external":
                 self.certificate_refresh.emit()
-=======
-            self.api_manager.refresh_certs(all_sans)
->>>>>>> 96292743
             log.info("Certificates have been refreshed")
 
         log.info("Certificate SANs are up-to-date")
