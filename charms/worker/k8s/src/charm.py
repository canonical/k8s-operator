--- conflicted
+++ resolved
@@ -440,14 +440,12 @@
             enabled=self.config.get("network-enabled"),
         )
 
-<<<<<<< HEAD
         ingress = IngressConfig(
             enabled=self.config.get("ingress-enabled"),
             enable_proxy_protocol=self.config.get("ingress-enable-proxy-protocol"),
         )
-=======
+
         metrics_server = MetricsServerConfig(enabled=self.config.get("metrics-server-enabled"))
->>>>>>> 9909a914
 
         load_balancer = LoadBalancerConfig(
             enabled=self.config.get("load-balancer-enabled"),
@@ -466,17 +464,11 @@
             cloud_provider = "external"
 
         return UserFacingClusterConfig(
-<<<<<<< HEAD
-            local_storage=local_storage,
-            gateway=gateway,
-            network=network,
-            ingress=ingress,
-=======
->>>>>>> 9909a914
             annotations=self._get_valid_annotations(),
             cloud_provider=cloud_provider,
             dns_config=dns_config,
             gateway=gateway,
+            ingress=ingress,
             local_storage=local_storage,
             load_balancer=load_balancer,
             metrics_server=metrics_server,
