#!/usr/bin/env python3

# Copyright 2025 Canonical Ltd.
# See LICENSE file for licensing details.

# Learn more at: https://juju.is/docs/sdk

"""K8s Charm.

A machine charm which operates a complete Kubernetes cluster.

This charm installs and operates a Kubernetes cluster via the k8s snap. It exposes
relations to co-operate with other kubernetes components such as optional CNIs,
optional cloud-providers, optional schedulers, external backing stores, and external
certificate storage.
"""

import hashlib
import logging
import os
import shlex
import socket
import subprocess
from collections import defaultdict
from functools import cached_property
from pathlib import Path
from time import sleep
from typing import Dict, List, Optional, Union
from urllib.parse import urlparse

import config.arg_files
import config.extra_args
import containerd
import k8s.node
import ops
import yaml
from cloud_integration import CloudIntegration
from cos_integration import COSIntegration
from endpoints import build_url
from events import update_status
from inspector import ClusterInspector
from k8s.client import kubectl
from kube_control import configure as configure_kube_control
from literals import (
    APISERVER_CERT,
    APISERVER_PORT,
    CLUSTER_RELATION,
    CLUSTER_WORKER_RELATION,
    CONTAINERD_HTTP_PROXY,
    CONTAINERD_RELATION,
    CONTAINERD_SERVICE_NAME,
    COS_RELATION,
    COS_TOKENS_RELATION,
    COS_TOKENS_WORKER_RELATION,
    DEPENDENCIES,
    ETC_KUBERNETES,
    ETCD_RELATION,
    EXTERNAL_LOAD_BALANCER_PORT,
    EXTERNAL_LOAD_BALANCER_RELATION,
    EXTERNAL_LOAD_BALANCER_REQUEST_NAME,
    EXTERNAL_LOAD_BALANCER_RESPONSE_NAME,
    K8SD_PORT,
    K8SD_SNAP_SOCKET,
    KUBECONFIG,
    KUBECTL_PATH,
    SUPPORTED_DATASTORES,
)
from loadbalancer_interface import LBProvider
from ops.interface_kube_control import KubeControlProvides
from pki import get_certificate_sans
from pydantic import SecretStr
from snap import management as snap_management
from snap import version as snap_version
from token_distributor import ClusterTokenType, TokenCollector, TokenDistributor, TokenStrategy
from typing_extensions import Literal
from upgrade import K8sDependenciesModel, K8sUpgrade

import charms.contextual_status as status
import charms.node_base.address as node_address
import charms.operator_libs_linux.v2.snap as snap_lib
from charms.contextual_status import ReconcilerError, WaitingStatus, on_error
from charms.grafana_agent.v0.cos_agent import COSAgentProvider
from charms.interface_external_cloud_provider import ExternalCloudProvider
from charms.k8s.v0.k8sd_api_manager import (
    BootstrapConfig,
    ControlPlaneNodeJoinConfig,
    CreateClusterRequest,
    DNSConfig,
    GatewayConfig,
    IngressConfig,
    InvalidResponseError,
    JoinClusterRequest,
    K8sdAPIManager,
    K8sdConnectionError,
    LoadBalancerConfig,
    LocalStorageConfig,
    MetricsServerConfig,
    NetworkConfig,
    NodeJoinConfig,
    UnixSocketConnectionFactory,
    UpdateClusterConfigRequest,
    UserFacingClusterConfig,
    UserFacingDatastoreConfig,
)
from charms.kubernetes_libs.v0.etcd import EtcdReactiveRequires
from charms.node_base import LabelMaker
from charms.operator_libs_linux.v1 import systemd
from charms.reconciler import Reconciler

# Log messages can be retrieved using juju debug-log
log = logging.getLogger(__name__)


def _get_juju_public_address() -> str:
    """Get public address from juju.

    Returns:
        (str) public ip address of the unit
    """
    cmd = ["unit-get", "public-address"]
    return subprocess.check_output(cmd).decode("UTF-8").strip()


def _cluster_departing_unit(event: ops.EventBase) -> Union[Literal[False], ops.Unit]:
    """Determine if the given event signals the end of the cluster for this unit.

    Args:
        event (ops.EventBase): event to consider.

    Returns:
        Literal[False] | ops.Unit - False or the Unit leaving the cluster
    """
    return (
        isinstance(event, ops.RelationDepartedEvent)
        and event.relation.name in ["k8s-cluster", "cluster"]
        and event.departing_unit
        or False
    )


class NodeRemovedError(Exception):
    """Raised to prevent reconciliation of dying node."""


class K8sCharm(ops.CharmBase):
    """A charm for managing a K8s cluster via the k8s snap.

    Attrs:
        is_worker: true if this is a worker unit
        is_control_plane: true if this is a control-plane unit
        lead_control_plane: true if this is a control-plane unit and its the leader
        is_upgrade_granted: true if the upgrade has been granted
        datastore: the datastore used for Kubernetes
        external_load_balancer_address: the external load balancer address, if available
    """

    _stored = ops.StoredState()

    def __init__(self, *args):
        """Initialise the K8s charm.

        Args:
            args: Arguments passed to the CharmBase parent constructor.
        """
        super().__init__(*args)
        factory = UnixSocketConnectionFactory(unix_socket=K8SD_SNAP_SOCKET, timeout=320)
        self.api_manager = K8sdAPIManager(factory)
        xcp_relation = "external-cloud-provider" if self.is_control_plane else ""
        self.cloud_integration = CloudIntegration(self, self.is_control_plane)
        self.xcp = ExternalCloudProvider(self, xcp_relation)
        self.cluster_inspector = ClusterInspector(kubeconfig_path=self.kubeconfig)
        self.upgrade = K8sUpgrade(
            self,
            cluster_inspector=self.cluster_inspector,
            relation_name="upgrade",
            substrate="vm",
            dependency_model=K8sDependenciesModel(**DEPENDENCIES),
        )
        self.cos = COSIntegration(self)
        self.update_status = update_status.Handler(self, self.upgrade)
        self.reconciler = Reconciler(
            self, self._reconcile, exit_status=self.update_status.active_status
        )
        self.distributor = TokenDistributor(self, self.get_node_name(), self.api_manager)
        self.collector = TokenCollector(self, self.get_node_name())
        self.labeller = LabelMaker(
            self,
            kubeconfig_path=self.kubeconfig,
            kubectl=KUBECTL_PATH,
            user_label_key="node-labels",
            timeout=15,
        )
        self._upgrade_snap = False
        self._stored.set_default(is_dying=False, cluster_name=str(), upgrade_granted=False)

        self.cos_agent = COSAgentProvider(
            self,
            scrape_configs=self._get_scrape_jobs,
            refresh_events=[
                self.on.cluster_relation_joined,
                self.on.cluster_relation_changed,
                self.on.cos_tokens_relation_joined,
                self.on.cos_tokens_relation_changed,
                self.on.config_changed,
                self.on.upgrade_charm,
                self.cos.refresh_event,
            ],
        )

        if self.is_control_plane:
            self.etcd = EtcdReactiveRequires(self)
            self.kube_control = KubeControlProvides(self, endpoint="kube-control")
            self.framework.observe(self.on.get_kubeconfig_action, self._get_external_kubeconfig)
            self.external_load_balancer = LBProvider(self, EXTERNAL_LOAD_BALANCER_RELATION)

    @property
    def external_load_balancer_address(self) -> str:
        """Return the external load balancer address.

        Raises:
            LookupError: If the loadbalancer response has errors.
        """
        if not self.is_control_plane:
            log.warning("External load balancer is only configured for control-plane units.")
            return ""

        if not self.external_load_balancer.is_available:
            log.warning(
                "External load balancer relation is not available but the address was requested."
            )
            return ""

        resp = self.external_load_balancer.get_response(EXTERNAL_LOAD_BALANCER_RESPONSE_NAME)
        if not resp:
            log.error("No response from external load balancer")
            return ""
        if resp.error:
            raise LookupError(f"External load balancer error: {resp.error}")

        return resp.address

    def _k8s_info(self, event: ops.EventBase):
        """Send cluster information on the kubernetes-info relation.

        Provide applications with cluster characteristics. This should only run on the lead
        k8s control plane unit.

        Args:
            event: ops.RelationChangedEvent - event triggered by the relation changed hook
        """
        if isinstance(event, ops.RelationChangedEvent) and event.relation.name == "ceph-k8s-info":
            event.relation.data[self.app]["kubelet-root-dir"] = "/var/lib/kubelet"

    @status.on_error(
        ops.WaitingStatus("Installing COS requirements"),
        subprocess.CalledProcessError,
        subprocess.TimeoutExpired,
    )
    def _apply_cos_requirements(self):
        """Apply COS requirements for integration.

        This method applies COS requirements for integration. It configures COS
        Integration by applying the manifests for COS Cluster Roles and
        kube-state-metrics (K-S-M).
        """
        if not self.model.relations[COS_RELATION]:
            return

        log.info("Apply COS Integrations")
        status.add(ops.MaintenanceStatus("Ensuring COS Integration"))
        kubectl("apply", "-f", "templates/cos_roles.yaml", kubeconfig=self.kubeconfig)
        kubectl("apply", "-f", "templates/ksm.yaml", kubeconfig=self.kubeconfig)
        self.cos.trigger_jobs_refresh()

    @property
    def is_control_plane(self) -> bool:
        """Returns true if the unit is a control-plane."""
        return not self.is_worker

    @property
    def lead_control_plane(self) -> bool:
        """Returns true if the unit is the leader control-plane."""
        return self.is_control_plane and self.unit.is_leader()

    @cached_property
    def is_worker(self) -> bool:
        """Returns true if the unit is a worker."""
        return self.meta.name == "k8s-worker"

    @property
    def datastore(self) -> str:
        """Return the datastore type."""
        return str(self.config.get("bootstrap-datastore"))

    def get_worker_versions(self) -> Dict[str, List[ops.Unit]]:
        """Get the versions of the worker units.

        Returns:
            Dict[str, List[ops.Unit]]: A dictionary of versions and the units that have them.
        """
        versions = defaultdict(list)
        for relation in self.model.relations[CLUSTER_WORKER_RELATION]:
            for unit in relation.units:
                if version := relation.data[unit].get("version"):
                    versions[version].append(unit)
        return versions

    def grant_upgrade(self):
        """Grant the upgrade to the charm."""
        self._upgrade_snap = True

    @property
    def is_upgrade_granted(self) -> bool:
        """Check if the upgrade has been granted."""
        return self._upgrade_snap

    def _apply_proxy_environment(self):
        """Apply the proxy settings from environment variables."""
        proxy_settings = self._get_proxy_systemd_config()
        if proxy_settings:
            CONTAINERD_HTTP_PROXY.parent.mkdir(parents=True, exist_ok=True)
            existing = (
                CONTAINERD_HTTP_PROXY.exists()
                and CONTAINERD_HTTP_PROXY.read_text(encoding="utf-8")
                or ""
            )
            if written := existing != proxy_settings:
                log.info("Applying Proxied Environment Settings")
                CONTAINERD_HTTP_PROXY.write_text(proxy_settings, encoding="utf-8")
                systemd.daemon_reload()

            if written and systemd.service_running(CONTAINERD_SERVICE_NAME):
                # Reload the containerd service to apply the new settings
                log.info("Restarting %s", CONTAINERD_SERVICE_NAME)
                systemd.service_restart(CONTAINERD_SERVICE_NAME)
            else:
                log.info("No changes to proxy settings, skipping reload")
        else:
            log.info("No proxy settings to apply")

    def _generate_unique_cluster_name(self) -> str:
        """Use a stable input to generate a unique cluster name.

        Returns:
            str: The unique cluster name.
        """
        stable_input = f"{self.app.name}-{self.model.uuid}"
        hashed = hashlib.sha256(stable_input.encode()).hexdigest()[:32]
        return f"k8s-{hashed}"

    def get_cluster_name(self) -> str:
        """Craft a unique name for the cluster once joined or bootstrapped.

        Note: It won't change for the lifetime of the unit.

        Returns:
            the cluster name.
        """
        unit, node = self.unit.name, self.get_node_name()
        if self._stored.cluster_name == "":
            if self.lead_control_plane:
                log.info("Lead control plane node %s generating unique cluster name.", node)
                self._stored.cluster_name = self._generate_unique_cluster_name()
            elif not (relation := self.model.get_relation(CLUSTER_RELATION)):
                log.warning(
                    "Node %s has no '%s' relation, cannot determine cluster name.",
                    node,
                    CLUSTER_RELATION,
                )
            elif (
                result := k8s.node.present(self.kubeconfig, node)
            ) != k8s.node.Presence.AVAILABLE:
                log.warning("Node %s, is not available in cluster (status %s).", node, result)
            elif self.is_worker or self.api_manager.is_cluster_bootstrapped():
                self._stored.cluster_name = self.collector.cluster_name(relation, True)
            else:
                log.warning("Node %s isn't bootstrapped, skipping cluster name.", node)

        log.info("%s(%s) current cluster-name=%s", unit, node, self._stored.cluster_name)
        return str(self._stored.cluster_name)

    def get_node_name(self) -> str:
        """Return the lowercase hostname.

        Returns:
            the hostname of the machine.
        """
        if self.xcp.name == "aws":
            return socket.getfqdn().lower()
        return socket.gethostname().lower()

    def get_cloud_name(self) -> str:
        """Return the underlying cloud name.

        Returns:
            the cloud hosting the machine.
        """
        return self.xcp.name or ""

    @on_error(ops.BlockedStatus("Failed to install snaps."), snap_lib.SnapError)
    def _install_snaps(self):
        """Install snap packages."""
        status.add(ops.MaintenanceStatus("Ensuring snap installation"))
        snap_management(self)

    @on_error(WaitingStatus("Waiting to apply snap requirements"), subprocess.CalledProcessError)
    def _apply_snap_requirements(self):
        """Apply necessary snap requirements for the k8s snap.

        This method executes necessary scripts to ensure that the snap
        meets the network and interface requirements.
        """
        status.add(ops.MaintenanceStatus("Ensuring snap requirements"))
        log.info("Applying K8s requirements")
        init_sh = "/snap/k8s/current/k8s/hack/init.sh"
        subprocess.check_call(shlex.split(init_sh))

    @on_error(WaitingStatus("Waiting for k8sd"), InvalidResponseError, K8sdConnectionError)
    def _check_k8sd_ready(self):
        """Check if k8sd is ready to accept requests."""
        log.info("Check if k8ds is ready")
        status.add(ops.MaintenanceStatus("Ensuring snap readiness"))
        self.api_manager.check_k8sd_ready()

    def _get_node_ips(self) -> list[str]:
        """Get the cluster node addresses for this unit.

        Returns:
            list[str]: A list containing up to two IP addresses for each IP
                version.
        """
        return node_address.by_relation_preferred(self, CLUSTER_RELATION, True)

    def _get_extra_sans(self):
        """Retrieve the certificate extra SANs.

        Raises:
            ReconcilerError: If it fails to get the external load balancer address.
        """
        # Get the extra SANs from the configuration
        extra_sans_str = str(self.config.get("kube-apiserver-extra-sans") or "")
        extra_sans = set(extra_sans_str.strip().split())

        # Add the ingress addresses of all units
        extra_sans.add(_get_juju_public_address())
        if addresses := node_address.by_relation(self, CLUSTER_RELATION, True):
            log.info("Adding ingress addresses to extra SANs")
            extra_sans |= set(addresses)

        # Add the external load balancer address
        try:
            if lb_addr := self.external_load_balancer_address:
                log.info("Adding external load balancer address to extra SANs")
                extra_sans.add(lb_addr)
        except LookupError as e:
            raise ReconcilerError(f"Failed to get external load balancer address: {e}") from e

        return sorted(extra_sans)

    def _assemble_bootstrap_config(self):
        """Assemble the bootstrap configuration for the Kubernetes cluster.

        Returns:
            BootstrapConfig: The bootstrap configuration object.
        """
        bootstrap_config = BootstrapConfig.construct()
        self._configure_datastore(bootstrap_config)
        bootstrap_config.cluster_config = self._assemble_cluster_config()
        bootstrap_config.service_cidr = str(self.config["bootstrap-service-cidr"])
        bootstrap_config.pod_cidr = str(self.config["bootstrap-pod-cidr"])
        bootstrap_config.control_plane_taints = str(self.config["bootstrap-node-taints"]).split()
        bootstrap_config.extra_sans = self._get_extra_sans()
        cluster_name = self.get_cluster_name()
        node_ips = self._get_node_ips()
        config.extra_args.craft(self.config, bootstrap_config, cluster_name, node_ips)
        return bootstrap_config

    def _configure_external_load_balancer(self) -> None:
        """Configure the external load balancer for the application.

        This method checks if the external load balancer is available and then
        proceeds to configure it by sending a request with the necessary parameters.
        It waits for a response from the external load balancer and handles any errors that
        may occur during the process.
        """
        if not self.is_control_plane:
            log.info("External load balancer is only configured for control-plane units.")
            return

        if not self.external_load_balancer.is_available:
            log.info("External load balancer relation is not available. Skipping setup.")
            return

        status.add(ops.MaintenanceStatus("Configuring external loadBalancer"))

        req = self.external_load_balancer.get_request(EXTERNAL_LOAD_BALANCER_REQUEST_NAME)
        req.protocol = req.protocols.tcp
        req.port_mapping = {EXTERNAL_LOAD_BALANCER_PORT: APISERVER_PORT}
        req.public = True
        if not req.health_checks:
            req.add_health_check(protocol=req.protocols.https, port=APISERVER_PORT, path="/livez")
        self.external_load_balancer.send_request(req)
        log.info("External load balancer request was sent")

        resp = self.external_load_balancer.get_response(EXTERNAL_LOAD_BALANCER_RESPONSE_NAME)
        if not resp:
            msg = "No response from external load balancer"
            status.add(ops.WaitingStatus(msg))
            raise ReconcilerError(msg)
        if resp.error:
            msg = f"External load balancer error: {resp.error}"
            status.add(ops.BlockedStatus(msg))
            raise ReconcilerError(msg)

        log.info("External load balancer is configured with address %s", resp.address)

    @on_error(
        ops.WaitingStatus("Waiting to bootstrap k8s snap"),
        ReconcilerError,
        InvalidResponseError,
        K8sdConnectionError,
    )
    def _bootstrap_k8s_snap(self):
        """Bootstrap k8s if it's not already bootstrapped."""
        if self.api_manager.is_cluster_bootstrapped():
            log.info("K8s cluster already bootstrapped")
            return

        if not (node_ips := self._get_node_ips()):
            log.info("Cannot cluster yet, no node IPs found")
            raise ReconcilerError("No node IPs found")

        status.add(ops.MaintenanceStatus("Bootstrapping Cluster"))
        payload = CreateClusterRequest(
            name=self.get_node_name(),
            address=f"{node_ips[0]}:{K8SD_PORT}",
            config=self._assemble_bootstrap_config(),
        )

        # TODO: Make port (and address) configurable.
        self.api_manager.bootstrap_k8s_snap(payload)

    @on_error(
        ops.BlockedStatus("Failed to apply containerd_custom_registries, check logs for details"),
        ValueError,
        FileNotFoundError,
        OSError,
    )
    def _config_containerd_registries(self):
        """Apply containerd custom registries."""
        registries, config = [], ""
        if self.is_control_plane:
            config = str(self.config["containerd-custom-registries"])
            registries = containerd.parse_registries(config)
            containerd.ensure_registry_configs(registries)

        for relation in self.model.relations[CONTAINERD_RELATION]:
            if self.lead_control_plane:
                containerd.share(config, self.app, relation)
                continue
            if self.is_control_plane:
                continue
            ## Only workers here, and they are limited to only relate to one containerd endpoint
            self.unit.status = ops.MaintenanceStatus("Ensuring containerd registries")
            registries = containerd.recover(relation)
            containerd.ensure_registry_configs(registries)

    def _configure_cos_integration(self):
        """Retrieve the join token from secret databag and join the cluster."""
        if not self.model.relations[COS_RELATION]:
            return

        status.add(ops.MaintenanceStatus("Updating COS integrations"))
        log.info("Updating COS integration")
        if relation := self.model.get_relation(COS_TOKENS_RELATION):
            self.collector.request(relation)

    def _get_valid_annotations(self) -> Optional[dict]:
        """Fetch and validate cluster-annotations from charm configuration.

        The values are expected to be a space-separated string of key-value pairs.

        Returns:
            dict: The parsed annotations if valid, otherwise None.

        Raises:
            ReconcilerError: If any annotation is invalid.
        """
        raw_annotations = self.config.get("cluster-annotations")
        if not raw_annotations:
            return None

        raw_annotations = str(raw_annotations)

        annotations = {}
        try:
            for key, value in [pair.split("=", 1) for pair in raw_annotations.split()]:
                if not key or not value:
                    raise ReconcilerError("Invalid Annotation")
                annotations[key] = value
        except ReconcilerError:
            log.exception("Invalid annotations: %s", raw_annotations)
            status.add(ops.BlockedStatus("Invalid Annotations"))
            raise

        return annotations

    def _assemble_cluster_config(self) -> UserFacingClusterConfig:
        """Retrieve the cluster config from charm configuration and charm relations.

        Returns:
            UserFacingClusterConfig: The expected cluster configuration.
        """
        local_storage = LocalStorageConfig(
            enabled=self.config.get("local-storage-enabled"),
            local_path=self.config.get("local-storage-local-path"),
            reclaim_policy=self.config.get("local-storage-reclaim-policy"),
            # Note(ben): set_default is intentionally omitted, see:
            # https://github.com/canonical/k8s-operator/pull/169/files#r1847378214
        )

        dns = DNSConfig(
            enabled=self.config.get("dns-enabled"),
        )
        if cfg := self.config.get("dns-cluster-domain"):
            dns.cluster_domain = str(cfg)
        if cfg := self.config.get("dns-service-ip"):
            dns.service_ip = str(cfg)
        if cfg := self.config.get("dns-upstream-nameservers"):
            dns.upstream_nameservers = str(cfg).split()

        gateway = GatewayConfig(enabled=self.config.get("gateway-enabled"))

        network = NetworkConfig(
            enabled=self.config.get("network-enabled"),
        )

        ingress = IngressConfig(
            enabled=self.config.get("ingress-enabled"),
            enable_proxy_protocol=self.config.get("ingress-enable-proxy-protocol"),
        )

        metrics_server = MetricsServerConfig(enabled=self.config.get("metrics-server-enabled"))

        load_balancer = LoadBalancerConfig(
            enabled=self.config.get("load-balancer-enabled"),
            cidrs=str(self.config.get("load-balancer-cidrs")).split(),
            l2_mode=self.config.get("load-balancer-l2-mode"),
            l2_interfaces=str(self.config.get("load-balancer-l2-interfaces")).split(),
            bgp_mode=self.config.get("load-balancer-bgp-mode"),
            bgp_local_asn=self.config.get("load-balancer-bgp-local-asn"),
            bgp_peer_address=self.config.get("load-balancer-bgp-peer-address"),
            bgp_peer_asn=self.config.get("load-balancer-bgp-peer-asn"),
            bgp_peer_port=self.config.get("load-balancer-bgp-peer-port"),
        )

        cloud_provider = None
        if self.xcp.has_xcp:
            cloud_provider = "external"

        return UserFacingClusterConfig(
            annotations=self._get_valid_annotations(),
            cloud_provider=cloud_provider,
            dns=dns,
            gateway=gateway,
            ingress=ingress,
            local_storage=local_storage,
            load_balancer=load_balancer,
            metrics_server=metrics_server,
            network=network,
        )

    def _configure_datastore(self, config: Union[BootstrapConfig, UpdateClusterConfigRequest]):
        """Configure the datastore for the Kubernetes cluster.

        Args:
            config (BootstrapConfig|UpdateClusterConfigRequst):
                The configuration object for the Kubernetes cluster. This object
                will be modified in-place to include etcd's configuration details.
        """
        datastore = self.config.get("bootstrap-datastore")

        if datastore not in SUPPORTED_DATASTORES:
            log.error(
                "Invalid datastore: %s. Supported values: %s",
                datastore,
                ", ".join(SUPPORTED_DATASTORES),
            )
            status.add(ops.BlockedStatus(f"Invalid datastore: {datastore}"))
        if datastore not in SUPPORTED_DATASTORES:
            raise ReconcilerError(f"Invalid datastore: {datastore}")

        if datastore == "etcd":
            log.info("Using etcd as external datastore")
            etcd_relation = self.model.get_relation(ETCD_RELATION)

            if not etcd_relation:
                raise ReconcilerError("Missing etcd relation")

            if not self.etcd.is_ready:
                raise ReconcilerError("etcd is not ready")

            etcd_config = self.etcd.get_client_credentials()
            if isinstance(config, BootstrapConfig):
                config.datastore_type = "external"
                config.datastore_ca_cert = etcd_config.get("client_ca", "")
                config.datastore_client_cert = etcd_config.get("client_cert", "")
                config.datastore_client_key = etcd_config.get("client_key", "")
                config.datastore_servers = self.etcd.get_connection_string().split(",")
                log.info("etcd servers: %s", config.datastore_servers)
            elif isinstance(config, UpdateClusterConfigRequest):
                config.datastore = UserFacingDatastoreConfig()
                config.datastore.type = "external"
                config.datastore.servers = self.etcd.get_connection_string().split(",")
                config.datastore.ca_crt = etcd_config.get("client_ca", "")
                config.datastore.client_crt = etcd_config.get("client_cert", "")
                config.datastore.client_key = etcd_config.get("client_key", "")
                log.info("etcd servers: %s", config.datastore.servers)

        elif datastore == "dqlite":
            log.info("Using dqlite as datastore")

    def _revoke_cluster_tokens(self, event: ops.EventBase):
        """Revoke tokens for the units in the cluster and k8s-cluster relations.

        if self is dying, only try to remove itself from the cluster
        if event is relation_departed, remove that unit

        Args:
            event (ops.Event): event triggering token revocation

        """
        log.info("Garbage collect cluster tokens")
        to_remove = None
        if self._stored.is_dying is True:
            to_remove = self.unit
        elif unit := _cluster_departing_unit(event):
            to_remove = unit

        if peer := self.model.get_relation(CLUSTER_RELATION):
            self.distributor.revoke_tokens(
                relation=peer,
                token_strategy=TokenStrategy.CLUSTER,
                token_type=ClusterTokenType.CONTROL_PLANE,
                to_remove=to_remove,
            )

        for relation in self.model.relations[CLUSTER_WORKER_RELATION]:
            self.distributor.revoke_tokens(
                relation=relation,
                token_strategy=TokenStrategy.CLUSTER,
                token_type=ClusterTokenType.WORKER,
                to_remove=to_remove,
            )

    def _create_cluster_tokens(self):
        """Create tokens for the units in the cluster and k8s-cluster relations."""
        log.info("Prepare clustering")
        if peer := self.model.get_relation(CLUSTER_RELATION):
            self.distributor.allocate_tokens(
                relation=peer,
                token_strategy=TokenStrategy.CLUSTER,
                token_type=ClusterTokenType.CONTROL_PLANE,
            )

        for relation in self.model.relations[CLUSTER_WORKER_RELATION]:
            self.distributor.allocate_tokens(
                relation=relation,
                token_strategy=TokenStrategy.CLUSTER,
                token_type=ClusterTokenType.WORKER,
            )

    def _create_cos_tokens(self):
        """Create COS tokens and distribute them to peers and workers.

        This method creates COS tokens and distributes them to peers and workers
        if relations exist.
        """
        if not self.model.relations[COS_RELATION]:
            return

        log.info("Prepare cos tokens")
        if rel := self.model.get_relation(COS_TOKENS_RELATION):
            self.distributor.allocate_tokens(
                relation=rel,
                token_strategy=TokenStrategy.COS,
                token_type=ClusterTokenType.CONTROL_PLANE,
            )

        for rel in self.model.relations[COS_TOKENS_WORKER_RELATION]:
            self.distributor.allocate_tokens(
                relation=rel,
                token_strategy=TokenStrategy.COS,
                token_type=ClusterTokenType.WORKER,
            )

    @on_error(
        WaitingStatus("Ensure that the cluster configuration is up-to-date"),
        ReconcilerError,
        InvalidResponseError,
        K8sdConnectionError,
    )
    def _ensure_cluster_config(self):
        """Ensure that the cluster configuration is up-to-date.

        The snap will detect any changes and only perform necessary steps.
        There is no need to track changes in the charm.
        """
        status.add(ops.MaintenanceStatus("Ensure cluster config"))
        log.info("Ensure cluster-config")

        update_request = UpdateClusterConfigRequest()

        self._configure_datastore(update_request)
        update_request.config = self._assemble_cluster_config()
        configure_kube_control(self)
        self.api_manager.update_cluster_config(update_request)

    def _get_scrape_jobs(self):
        """Retrieve the Prometheus Scrape Jobs.

        Returns:
            List[Dict]: A list of metrics endpoints available for scraping.
            Returns an empty list if the token cannot be retrieved or if the
            "cos-tokens" relation does not exist.
        """
        relation = self.model.get_relation(COS_TOKENS_RELATION)
        if not relation:
            log.warning("No cos-tokens available")
            return []

        try:
            with self.collector.recover_token(relation) as token:
                return self.cos.get_metrics_endpoints(
                    self.get_node_name(), token, self.is_control_plane
                )
        except ReconcilerError:
            log.exception("Failed to get COS token.")
        return []

    @on_error(ops.WaitingStatus("Sharing Cluster Version"))
    def _update_kubernetes_version(self):
        """Update the unit Kubernetes version in the cluster relation.

        Raises:
            ReconcilerError: If the cluster integration is missing.
        """
        relation = self.model.get_relation(CLUSTER_RELATION)
        if not relation:
            status.add(ops.BlockedStatus("Missing cluster integration"))
            raise ReconcilerError("Missing cluster integration")
        version, _ = snap_version("k8s")
        if version:
            relation.data[self.unit]["version"] = version

    @on_error(ops.WaitingStatus("Announcing Kubernetes version"))
    def _announce_kubernetes_version(self) -> None:
        """Announce the Kubernetes version to the cluster.

        This method ensures that the Kubernetes version is consistent across the cluster.

        Raises:
            ReconcilerError: If the k8s snap is not installed, the version is missing,
                or the version does not match the local version.
        """
        local_version, _ = snap_version("k8s")
        if not local_version:
            raise ReconcilerError("k8s-snap is not installed")

        relation_config: Dict[str, List[ops.Relation]] = {
            "peer": self.model.relations[CLUSTER_RELATION],
            "worker": self.model.relations[CLUSTER_WORKER_RELATION],
        }

        waiting_units = dict.fromkeys(relation_config, 0)

        for role, relations in relation_config.items():
            for relation in relations:
                if not relation.units:
                    continue

                units = (unit for unit in relation.units if unit.name != self.unit.name)
                for unit in units:
                    unit_version = relation.data[unit].get("version")
                    if not unit_version:
                        raise ReconcilerError(f"Waiting for version from {unit.name}")
                    if unit_version != local_version:
                        waiting_units[role] += 1

                relation.data[self.app]["version"] = local_version

        if not any(waiting_units.values()):
            return

        role_names = {
            "peer": "Control Plane",
            "worker": "Worker",
        }

        waiting_parts = [
            f"{count} {role_names[role]}{'s' if count > 1 else ''}"
            for role, count in waiting_units.items()
            if count
        ]

        status_msg = f"Waiting for {', '.join(waiting_parts)} to upgrade"
        status.add(ops.WaitingStatus(status_msg))
        raise ReconcilerError(status_msg)

    def _get_proxy_systemd_config(self) -> str:
        """Retrieve the Juju model config proxy values.

        Returns:
            str: A multi-line string containing the systemd [Service] section configuration
            with proxy environment variables.
        """
        proxy_env_keys = {
            "JUJU_CHARM_HTTP_PROXY",
            "JUJU_CHARM_HTTPS_PROXY",
            "JUJU_CHARM_NO_PROXY",
        }
        proxy_settings = []
        for key in proxy_env_keys:
            env_value = os.getenv(key)
            if env_value:
                env_key = key.split("JUJU_CHARM_")[-1]
                proxy_settings.append(f"Environment={env_key}={env_value}")
                proxy_settings.append(f"Environment={env_key.lower()}={env_value}")
        if proxy_settings:
            proxy_settings = [
                "[Service]",
                f"# Autogenerated by juju app={self.app.name}",
            ] + proxy_settings
        return "\n".join(proxy_settings)

    @on_error(
        WaitingStatus("Waiting for Cluster token"),
        ReconcilerError,
        InvalidResponseError,
        K8sdConnectionError,
    )
    def _join_cluster(self, event: ops.EventBase):
        """Retrieve the join token from secret databag and join the cluster.

        Args:
            event (ops.EventBase): event triggering the join
        """
        if not (relation := self.model.get_relation(CLUSTER_RELATION)):
            status.add(ops.BlockedStatus("Missing cluster integration"))
            raise ReconcilerError("Missing cluster integration")

        if local_cluster := self.get_cluster_name():
            self.cloud_integration.integrate(local_cluster, event)
            return

        status.add(ops.MaintenanceStatus("Joining cluster"))
        with self.collector.recover_token(relation) as token:
            remote_cluster = self.collector.cluster_name(relation, False) if relation else ""
            self.cloud_integration.integrate(remote_cluster, event)
            self._join_with_token(token, remote_cluster)

    def _join_with_token(self, token: str, cluster_name: str):
        """Join the cluster with the given token.

        Args:
            token (str): The token to use for joining the cluster.
            cluster_name (str): The name of the cluster to join.
        """
        node_ips = self._get_node_ips()
        node_name = self.get_node_name()
        cluster_addr = f"{node_ips[0]}:{K8SD_PORT}"
        log.info("Joining %s(%s) to %s...", self.unit, node_name, cluster_name)
        request = JoinClusterRequest(name=node_name, address=cluster_addr, token=SecretStr(token))
        if self.is_control_plane:
            request.config = ControlPlaneNodeJoinConfig()
            request.config.extra_sans = self._get_extra_sans()
            config.extra_args.craft(self.config, request.config, cluster_name, node_ips)
        else:
            request.config = NodeJoinConfig()
            config.extra_args.craft(self.config, request.config, cluster_name, node_ips)

            bootstrap_node_taints = str(self.config["bootstrap-node-taints"] or "").strip().split()
            config.extra_args.taint_worker(request.config, bootstrap_node_taints)

        self.api_manager.join_cluster(request)
        log.info("Joined %s(%s)", self.unit, node_name)

    @on_error(WaitingStatus("Awaiting cluster removal"))
    def _death_handler(self, event: ops.EventBase):
        """Reconcile end of unit's position in the cluster.

        Args:
            event: ops.EventBase - events triggered after notification of removal

        Raises:
            NodeRemovedError: at the end of every loop to prevent the unit from ever reconciling
        """
        if self.lead_control_plane:
            self._revoke_cluster_tokens(event)
        self.update_status.run()
        self._last_gasp()

        relation = self.model.get_relation(CLUSTER_RELATION)
        local_cluster = self.get_cluster_name()
        remote_cluster = self.collector.cluster_name(relation, False) if relation else ""
        if local_cluster and local_cluster != remote_cluster:
            status.add(ops.BlockedStatus("Cannot rejoin new cluster - remove unit"))

        raise NodeRemovedError()

    def _reconcile(self, event: ops.EventBase):
        """Reconcile state change events.

        Args:
            event: ops.EventBase - event that triggered the reconciliation
        """
        log.info("Reconcile event=%s", event)

        if self._evaluate_removal(event):
            self._death_handler(event)

        self._apply_proxy_environment()
        self._install_snaps()
        self._apply_snap_requirements()
        self._check_k8sd_ready()
        self._update_kubernetes_version()
        if self.lead_control_plane:
            self._k8s_info(event)
            self._configure_external_load_balancer()
            self._bootstrap_k8s_snap()
            self._ensure_cluster_config()
            self._create_cluster_tokens()
            self._create_cos_tokens()
            self._apply_cos_requirements()
            self._revoke_cluster_tokens(event)
            self._announce_kubernetes_version()
        self._join_cluster(event)
        self._config_containerd_registries()
        self._configure_cos_integration()
        self.update_status.run()
        self._apply_node_labels()
        self._apply_extra_args()
        if self.is_control_plane:
            self._copy_internal_kubeconfig()
            self._expose_ports()
            self._ensure_cert_sans()

    def _evaluate_removal(self, event: ops.EventBase) -> bool:
        """Determine if my unit is being removed.

        Args:
            event: ops.EventBase - event that triggered charm hook

        Returns:
            True if being removed, otherwise False
        """
        if self._stored.is_dying is True:
            pass
        elif (unit := _cluster_departing_unit(event)) and unit == self.unit:
            # Juju says I am being removed
            self._stored.is_dying = True
        elif (
            isinstance(event, ops.RelationBrokenEvent)
            and event.relation.name == "cluster"
            and self.is_worker
        ):
            # Control-plane never experience RelationBroken on "cluster", it's a peer relation
            # Worker units experience RelationBroken on "cluster" when the relation is removed
            # or this unit is being removed.
            self._stored.is_dying = True
        elif (
            self.is_worker
            and self.get_cluster_name()
            and (relation := self.model.get_relation(CLUSTER_RELATION))
            and not relation.units
        ):
            # If a worker unit has been clustered,
            # but there are no more control-plane units on the relation
            # this unit cannot be re-clustered
            self._stored.is_dying = True
        elif isinstance(event, (ops.RemoveEvent, ops.StopEvent)):
            # If I myself am dying, its me!
            self._stored.is_dying = True
        return bool(self._stored.is_dying)

    def _last_gasp(self):
        """Busy wait on stop event until the unit isn't clustered anymore."""
        busy_wait, reported_down = 30, 0
        status.add(ops.MaintenanceStatus("Ensuring cluster removal"))
        while busy_wait and reported_down != 3:
            log.info("Waiting for this unit to uncluster")
            readiness = k8s.node.ready(self.kubeconfig, self.get_node_name())
            if readiness == k8s.node.Status.READY or self.api_manager.is_cluster_bootstrapped():
                log.info("Node is still reportedly clustered")
                reported_down = 0
            else:
                reported_down += 1
            sleep(1)
            busy_wait -= 1

    @status.on_error(ops.BlockedStatus("Cannot apply node-labels"), LabelMaker.NodeLabelError)
    def _apply_node_labels(self):
        """Apply labels to the node."""
        status.add(ops.MaintenanceStatus("Ensuring Kubernetes Node Labels"))
        node = self.get_node_name()
        if self.labeller.active_labels() is not None:
            self.labeller.apply_node_labels()
            log.info("Node %s labelled successfully", node)
        else:
            log.info("Node %s not yet labelled", node)

<<<<<<< HEAD
    def _apply_extra_args(self):
        """Apply extra args to the node."""
        if cluster_name := self.get_cluster_name():
            status.add(ops.MaintenanceStatus("Ensuring Kubernetes Extra Args"))
            file_args_config = config.arg_files.FileArgsConfig()
            node_ips = self._get_node_ips()
            config.extra_args.craft(self.config, file_args_config, cluster_name, node_ips)
            file_args_config.ensure()

    def kubectl(self, *args) -> str:
        """Run kubectl command.

        Arguments:
            args: arguments passed to kubectl

        Returns:
            string response

        Raises:
            CalledProcessError: in the event of a failed kubectl
        """
        cmd = [KUBECTL_PATH, f"--kubeconfig={self._internal_kubeconfig}", *args]
        log.info("Executing %s", cmd)
        try:
            return subprocess.check_output(cmd, text=True)
        except subprocess.CalledProcessError as e:
            log.error(
                "Command failed: %s}\nreturncode: %s\nstdout: %s", cmd, e.returncode, e.output
            )
            raise

    def kubectl_get(self, *args) -> str:
        """Run kubectl get command.

        Arguments:
            args: arguments passed to kubectl get

        Returns:
            string response
        """
        return self.kubectl("get", *args)

=======
>>>>>>> fe74d3aa
    @property
    def kubeconfig(self) -> Path:
        """Return the highest authority kube config for this unit."""
        return ETC_KUBERNETES / ("admin.conf" if self.is_control_plane else "kubelet.conf")

    @on_error(ops.WaitingStatus(""))
    def _copy_internal_kubeconfig(self):
        """Write internal kubeconfig to /root/.kube/config."""
        status.add(ops.MaintenanceStatus("Regenerating KubeConfig"))
        KUBECONFIG.parent.mkdir(parents=True, exist_ok=True)
        KUBECONFIG.write_bytes(self.kubeconfig.read_bytes())

    def _expose_ports(self):
        """Expose ports for public clouds to access api endpoints."""
        log.info("Exposing api ports")
        content = yaml.safe_load(KUBECONFIG.read_text())
        endpoint = urlparse(content["clusters"][0]["cluster"]["server"])
        self.unit.open_port("tcp", endpoint.port)

    def _get_external_kubeconfig(self, event: ops.ActionEvent):
        """Retrieve a public kubeconfig via a charm action.

        Args:
            event: ops.ActionEvent - event that triggered the action
        """
        try:
            server = event.params.get("server")
            if not server:
                log.info("No server requested, use public address")

                try:
                    server = self._get_public_address()
                except LookupError as e:
                    event.fail(f"Failed to get public address: {e}")
                    return

                if not server:
                    event.fail("Failed to get public address. Check logs for details.")
                    return

                port = (
                    str(EXTERNAL_LOAD_BALANCER_PORT)
                    if self.external_load_balancer.is_available
                    else str(APISERVER_PORT)
                )

                server = build_url(server, port, "https")
                log.info("Formatted server address: %s", server)
            log.info("Requesting kubeconfig for server=%s", server)
            resp = self.api_manager.get_kubeconfig(server)
            event.set_results({"kubeconfig": resp})
        except (InvalidResponseError, K8sdConnectionError) as e:
            event.fail(f"Failed to retrieve kubeconfig: {e}")

    def _get_public_address(self) -> str:
        """Get the most public address either from external load balancer or from juju.

        If the external load balancer is available and the unit is a control-plane unit,
        the external load balancer address will be used. Otherwise, the juju public address
        will be used.
        NOTE: Don't ignore the unit's IP in the extra SANs just because there's a load balancer.

        Returns:
            str: The public ip address of the unit.

        Raises:
            LookupError: If it fails to get the external load balancer address.
        """
        try:
            if lb_addr := self.external_load_balancer_address:
                log.info("Using external load balancer address as the public address")
                return lb_addr
        except LookupError as e:
            raise LookupError(f"Failed to get external load balancer address: {e}") from e

        log.info("Using juju public address as the public address")
        return _get_juju_public_address()

    @on_error(
        ops.WaitingStatus("Ensuring SANs are up-to-date"),
        InvalidResponseError,
        K8sdConnectionError,
    )
    def _ensure_cert_sans(self):
        """Ensure the certificate SANs are up-to-date.

        This method checks if the certificate SANs match the required extra SANs.
        If they are not, the certificates are refreshed with the new SANs.
        """
        if not self.is_control_plane:
            return

        extra_sans = self._get_extra_sans()
        if not extra_sans:
            log.info("No extra SANs to update")
            return

        dns_sans, ip_sans = get_certificate_sans(APISERVER_CERT)
        ip_sans = [str(ip) for ip in ip_sans]
        all_cert_sans = dns_sans + ip_sans

        missing_sans = [san for san in extra_sans if san not in all_cert_sans]
        if missing_sans:
            all_sans = sorted(set(all_cert_sans) | set(extra_sans))
            log.info(
                "%s not in cert SANs. Refreshing certs with new SANs: %s", missing_sans, all_sans
            )
            status.add(ops.MaintenanceStatus("Refreshing Certificates"))
            self.api_manager.refresh_certs(all_sans)
            log.info("Certificates have been refreshed")

        log.info("Certificate SANs are up-to-date")


if __name__ == "__main__":  # pragma: nocover
    ops.main(K8sCharm)<|MERGE_RESOLUTION|>--- conflicted
+++ resolved
@@ -1109,7 +1109,6 @@
         else:
             log.info("Node %s not yet labelled", node)
 
-<<<<<<< HEAD
     def _apply_extra_args(self):
         """Apply extra args to the node."""
         if cluster_name := self.get_cluster_name():
@@ -1119,41 +1118,6 @@
             config.extra_args.craft(self.config, file_args_config, cluster_name, node_ips)
             file_args_config.ensure()
 
-    def kubectl(self, *args) -> str:
-        """Run kubectl command.
-
-        Arguments:
-            args: arguments passed to kubectl
-
-        Returns:
-            string response
-
-        Raises:
-            CalledProcessError: in the event of a failed kubectl
-        """
-        cmd = [KUBECTL_PATH, f"--kubeconfig={self._internal_kubeconfig}", *args]
-        log.info("Executing %s", cmd)
-        try:
-            return subprocess.check_output(cmd, text=True)
-        except subprocess.CalledProcessError as e:
-            log.error(
-                "Command failed: %s}\nreturncode: %s\nstdout: %s", cmd, e.returncode, e.output
-            )
-            raise
-
-    def kubectl_get(self, *args) -> str:
-        """Run kubectl get command.
-
-        Arguments:
-            args: arguments passed to kubectl get
-
-        Returns:
-            string response
-        """
-        return self.kubectl("get", *args)
-
-=======
->>>>>>> fe74d3aa
     @property
     def kubeconfig(self) -> Path:
         """Return the highest authority kube config for this unit."""
