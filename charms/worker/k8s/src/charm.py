--- conflicted
+++ resolved
@@ -31,11 +31,8 @@
 import config.arg_files
 import config.bootstrap
 import config.extra_args
-<<<<<<< HEAD
 import config.proxy_service
-=======
 import config.resource
->>>>>>> f5bcc9eb
 import containerd
 import k8s.node
 import ops
@@ -320,7 +317,6 @@
                     versions[version].append(unit)
         return versions
 
-<<<<<<< HEAD
     def grant_upgrade(self):
         """Grant the upgrade to the charm."""
         self._upgrade_snap = True
@@ -329,31 +325,6 @@
     def is_upgrade_granted(self) -> bool:
         """Check if the upgrade has been granted."""
         return self._upgrade_snap
-=======
-    def _apply_proxy_environment(self):
-        """Apply the proxy settings from environment variables."""
-        proxy_settings = self._get_proxy_systemd_config()
-        if proxy_settings:
-            CONTAINERD_HTTP_PROXY.parent.mkdir(parents=True, exist_ok=True)
-            existing = (
-                CONTAINERD_HTTP_PROXY.exists()
-                and CONTAINERD_HTTP_PROXY.read_text(encoding="utf-8")
-                or ""
-            )
-            if written := existing != proxy_settings:
-                log.info("Applying Proxied Environment Settings")
-                CONTAINERD_HTTP_PROXY.write_text(proxy_settings, encoding="utf-8")
-                systemd.daemon_reload()
-
-            if written and systemd.service_running(CONTAINERD_SERVICE_NAME):
-                # Reload the containerd service to apply the new settings
-                log.info("Restarting %s", CONTAINERD_SERVICE_NAME)
-                systemd.service_restart(CONTAINERD_SERVICE_NAME)
-            else:
-                log.info("No changes to proxy settings, skipping reload")
-        else:
-            log.info("No proxy settings to apply")
->>>>>>> f5bcc9eb
 
     def _generate_unique_cluster_name(self) -> str:
         """Use a stable input to generate a unique cluster name.
@@ -995,12 +966,8 @@
         if self._evaluate_removal(event):
             self._death_handler(event)
 
-<<<<<<< HEAD
+        self.upgrade.handler(event)
         config.proxy_service.apply(self)
-=======
-        self.upgrade.handler(event)
-        self._apply_proxy_environment()
->>>>>>> f5bcc9eb
         self._install_snaps()
         self._apply_snap_requirements()
         self._check_k8sd_ready()
