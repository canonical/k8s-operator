#!/usr/bin/env python3

# Copyright 2025 Canonical Ltd.
# See LICENSE file for licensing details.

# Learn more at: https://juju.is/docs/sdk

"""K8s Charm.

A machine charm which operates a complete Kubernetes cluster.

This charm installs and operates a Kubernetes cluster via the k8s snap. It exposes
relations to co-operate with other kubernetes components such as optional CNIs,
optional cloud-providers, optional schedulers, external backing stores, and external
certificate storage.
"""

import hashlib
import http
import ipaddress
import logging
import shlex
import socket
import subprocess
from collections import defaultdict
from functools import cached_property
from pathlib import Path
from time import sleep
from typing import Dict, FrozenSet, List, Optional, Tuple, Union
from urllib.parse import urlparse

import config.extra_args
import config.proxy_service
import containerd
import k8s.node
import ops
import utils
import yaml
from certificates import K8sCertificates, RefreshCertificates
from cloud_integration import CloudIntegration
from config.bootstrap import (
    BootstrapConfigChangeError,
    BootstrapConfigChangePreventer,
    BootstrapConfigOptions,
)
from config.cluster import assemble_cluster_config
from cos_integration import COSIntegration
from endpoints import build_url
from events import update_status
from inspector import ClusterInspector
from k8s.client import kubectl
from kube_control import configure as configure_kube_control
from literals import (
    APISERVER_CERT,
    APISERVER_PORT,
    BOOTSTRAP_CERTIFICATES,
    BOOTSTRAP_DATASTORE,
    BOOTSTRAP_NODE_TAINTS,
    BOOTSTRAP_POD_CIDR,
    BOOTSTRAP_SERVICE_CIDR,
    CLUSTER_CERTIFICATES_DOMAIN_NAME_KEY,
    CLUSTER_CERTIFICATES_KEY,
    CLUSTER_CERTIFICATES_KUBELET_FORMATTER_KEY,
    CLUSTER_RELATION,
    CLUSTER_WORKER_RELATION,
    COMMON_NAME_CONFIG_KEY,
<<<<<<< HEAD
    CONFIG_BOOTSTRAP_CERTIFICATES,
    CONFIG_BOOTSTRAP_DATASTORE,
    CONFIG_BOOTSTRAP_NODE_TAINTS,
    CONFIG_BOOTSTRAP_POD_CIDR,
    CONFIG_BOOTSTRAP_SERVICE_CIDR,
=======
    CONTAINERD_HTTP_PROXY,
>>>>>>> 3f1a104a
    CONTAINERD_RELATION,
    COS_RELATION,
    COS_TOKENS_RELATION,
    COS_TOKENS_WORKER_RELATION,
    DEPENDENCIES,
    ETC_KUBERNETES,
    ETCD_RELATION,
    EXTERNAL_LOAD_BALANCER_PORT,
    EXTERNAL_LOAD_BALANCER_RELATION,
    EXTERNAL_LOAD_BALANCER_REQUEST_NAME,
    EXTERNAL_LOAD_BALANCER_RESPONSE_NAME,
    K8SD_PORT,
    K8SD_SNAP_SOCKET,
    KUBECONFIG,
    KUBECTL_PATH,
    KUBELET_CN_FORMATTER_CONFIG_KEY,
    SUPPORTED_DATASTORES,
)
from loadbalancer_interface import LBProvider
from ops.interface_kube_control import KubeControlProvides
from pki import get_certificate_sans
from pydantic import SecretStr
from snap import management as snap_management
from snap import version as snap_version
from token_distributor import ClusterTokenType, TokenCollector, TokenDistributor, TokenStrategy
from typing_extensions import Literal
from upgrade import K8sDependenciesModel, K8sUpgrade

import charms.contextual_status as status
import charms.operator_libs_linux.v2.snap as snap_lib
from charms.contextual_status import ReconcilerError, on_error
from charms.grafana_agent.v0.cos_agent import COSAgentProvider
from charms.interface_external_cloud_provider import ExternalCloudProvider
from charms.k8s.v0.k8sd_api_manager import (
    BootstrapConfig,
    ControlPlaneNodeJoinConfig,
    CreateClusterRequest,
    InvalidResponseError,
    JoinClusterRequest,
    K8sdAPIManager,
    K8sdConnectionError,
    NodeJoinConfig,
    UnixSocketConnectionFactory,
    UpdateClusterConfigRequest,
    UserFacingDatastoreConfig,
)
from charms.kubernetes_libs.v0.etcd import EtcdReactiveRequires
from charms.node_base import LabelMaker
from charms.reconciler import Reconciler

# Log messages can be retrieved using juju debug-log
log = logging.getLogger(__name__)


def _get_juju_public_address() -> str:
    """Get public address from juju.

    Returns:
        (str) public ip address of the unit
    """
    cmd = ["unit-get", "public-address"]
    return subprocess.check_output(cmd).decode("UTF-8").strip()


def _cluster_departing_unit(event: ops.EventBase) -> Union[Literal[False], ops.Unit]:
    """Determine if the given event signals the end of the cluster for this unit.

    Args:
        event (ops.EventBase): event to consider.

    Returns:
        Literal[False] | ops.Unit - False or the Unit leaving the cluster
    """
    return (
        isinstance(event, ops.RelationDepartedEvent)
        and event.relation.name in ["k8s-cluster", "cluster"]
        and event.departing_unit
        or False
    )


class NodeRemovedError(Exception):
    """Raised to prevent reconciliation of dying node."""


class K8sCharm(ops.CharmBase):
    """A charm for managing a K8s cluster via the k8s snap.

    Attrs:
        is_worker: true if this is a worker unit
        is_control_plane: true if this is a control-plane unit
        lead_control_plane: true if this is a control-plane unit and its the leader
        is_upgrade_granted: true if the upgrade has been granted
        datastore: the datastore used for Kubernetes
        certificate_refresh: event source for certificate refresh
        external_load_balancer_address: the external load balancer address, if available
    """

    _stored = ops.StoredState()
    certificate_refresh = ops.EventSource(RefreshCertificates)

    def __init__(self, *args):
        """Initialise the K8s charm.

        Args:
            args: Arguments passed to the CharmBase parent constructor.
        """
        super().__init__(*args)
        factory = UnixSocketConnectionFactory(unix_socket=K8SD_SNAP_SOCKET, timeout=320)
        self.api_manager = K8sdAPIManager(factory)
        xcp_relation = "external-cloud-provider" if self.is_control_plane else ""
        self.cloud_integration = CloudIntegration(self, self.is_control_plane)
        self.xcp = ExternalCloudProvider(self, xcp_relation)
        self.cluster_inspector = ClusterInspector(kubeconfig_path=self.kubeconfig)
        self.upgrade = K8sUpgrade(
            self,
            cluster_inspector=self.cluster_inspector,
            relation_name="upgrade",
            substrate="vm",
            dependency_model=K8sDependenciesModel(**DEPENDENCIES),
        )
        self.cos = COSIntegration(self)
        self.update_status = update_status.Handler(self, self.upgrade)
        self.distributor = TokenDistributor(self, self.get_node_name(), self.api_manager)
        self.collector = TokenCollector(self, self.get_node_name())
        self.labeller = LabelMaker(
            self,
            kubeconfig_path=self.kubeconfig,
            kubectl=KUBECTL_PATH,
            user_label_key="node-labels",
            timeout=15,
        )
        self._upgrade_snap = False
        self._stored.set_default(is_dying=False, cluster_name=str(), upgrade_granted=False)

        self.cos_agent = COSAgentProvider(
            self,
            scrape_configs=self._get_scrape_jobs,
            refresh_events=[
                self.on.cluster_relation_joined,
                self.on.cluster_relation_changed,
                self.on.cos_tokens_relation_joined,
                self.on.cos_tokens_relation_changed,
                self.on.config_changed,
                self.on.upgrade_charm,
                self.cos.refresh_event,
            ],
        )

        self.bootstrap_config_change_preventer = BootstrapConfigChangePreventer(self)

        if self.is_control_plane:
            self.etcd = EtcdReactiveRequires(self)
            self.kube_control = KubeControlProvides(self, endpoint="kube-control")
            self.framework.observe(self.on.get_kubeconfig_action, self._get_external_kubeconfig)
            self.external_load_balancer = LBProvider(self, EXTERNAL_LOAD_BALANCER_RELATION)
        self.certificates = K8sCertificates(self, self.certificate_refresh)
        self.reconciler = Reconciler(
            self,
            self._reconcile,
            exit_status=self.update_status.active_status,
            custom_events=self.certificates.events,
        )
        self.framework.observe(self.on.refresh_certs_action, self._on_refresh_certs_action)

    @property
    def external_load_balancer_address(self) -> str:
        """Return the external load balancer address.

        Raises:
            LookupError: If the loadbalancer response has errors.
        """
        if not self.is_control_plane:
            log.warning("External load balancer is only configured for control-plane units.")
            return ""

        if not self.external_load_balancer.is_available:
            log.warning(
                "External load balancer relation is not available but the address was requested."
            )
            return ""

        resp = self.external_load_balancer.get_response(EXTERNAL_LOAD_BALANCER_RESPONSE_NAME)
        if not resp:
            log.error("No response from external load balancer")
            return ""
        if resp.error:
            raise LookupError(f"External load balancer error: {resp.error}")

        return resp.address

    def _k8s_info(self, event: ops.EventBase):
        """Send cluster information on the kubernetes-info relation.

        Provide applications with cluster characteristics. This should only run on the lead
        k8s control plane unit.

        Args:
            event: ops.RelationChangedEvent - event triggered by the relation changed hook
        """
        if isinstance(event, ops.RelationChangedEvent) and event.relation.name == "ceph-k8s-info":
            event.relation.data[self.app]["kubelet-root-dir"] = "/var/lib/kubelet"

    @status.on_error(
        ops.WaitingStatus("Installing COS requirements"),
        subprocess.CalledProcessError,
        subprocess.TimeoutExpired,
    )
    def _apply_cos_requirements(self):
        """Apply COS requirements for integration.

        This method applies COS requirements for integration. It configures COS
        Integration by applying the manifests for COS Cluster Roles and
        kube-state-metrics (K-S-M).
        """
        if not self.model.relations[COS_RELATION]:
            return

        log.info("Apply COS Integrations")
        status.add(ops.MaintenanceStatus("Ensuring COS Integration"))
        kubectl("apply", "-f", "templates/cos_roles.yaml", kubeconfig=self.kubeconfig)
        kubectl("apply", "-f", "templates/ksm.yaml", kubeconfig=self.kubeconfig)
        self.cos.trigger_jobs_refresh()

    @property
    def is_control_plane(self) -> bool:
        """Returns true if the unit is a control-plane."""
        return not self.is_worker

    @property
    def lead_control_plane(self) -> bool:
        """Returns true if the unit is the leader control-plane."""
        return self.is_control_plane and self.unit.is_leader()

    @cached_property
    def is_worker(self) -> bool:
        """Returns true if the unit is a worker."""
        return self.meta.name == "k8s-worker"

    def get_worker_versions(self) -> Dict[str, List[ops.Unit]]:
        """Get the versions of the worker units.

        Returns:
            Dict[str, List[ops.Unit]]: A dictionary of versions and the units that have them.
        """
        versions = defaultdict(list)
        for relation in self.model.relations[CLUSTER_WORKER_RELATION]:
            for unit in relation.units:
                if version := relation.data[unit].get("version"):
                    versions[version].append(unit)
        return versions

    def grant_upgrade(self):
        """Grant the upgrade to the charm."""
        self._upgrade_snap = True

    @property
    def is_upgrade_granted(self) -> bool:
        """Check if the upgrade has been granted."""
        return self._upgrade_snap

    def _generate_unique_cluster_name(self) -> str:
        """Use a stable input to generate a unique cluster name.

        Returns:
            str: The unique cluster name.
        """
        stable_input = f"{self.app.name}-{self.model.uuid}"
        hashed = hashlib.sha256(stable_input.encode()).hexdigest()[:32]
        return f"k8s-{hashed}"

    def get_cluster_name(self) -> str:
        """Craft a unique name for the cluster once joined or bootstrapped.

        Note: It won't change for the lifetime of the unit.

        Returns:
            the cluster name.
        """
        unit, node = self.unit.name, self.get_node_name()
        if self._stored.cluster_name == "":
            if self.lead_control_plane and self.api_manager.is_cluster_bootstrapped():
                self._stored.cluster_name = self._generate_unique_cluster_name()
            elif not (relation := self.model.get_relation(CLUSTER_RELATION)):
                pass
            elif any(
                [
                    self.is_control_plane and self.api_manager.is_cluster_bootstrapped(),
                    k8s.node.present(self.kubeconfig, node) == k8s.node.Presence.AVAILABLE,
                ]
            ):
                self._stored.cluster_name = self.collector.cluster_name(relation, True)

        log.info("%s(%s) current cluster-name=%s", unit, node, self._stored.cluster_name)
        return str(self._stored.cluster_name)

    def get_node_name(self) -> str:
        """Return the lowercase hostname.

        Returns:
            the hostname of the machine.
        """
        if self.xcp.name == "aws":
            return socket.getfqdn().lower()
        return socket.gethostname().lower()

    def get_cloud_name(self) -> str:
        """Return the underlying cloud name.

        Returns:
            the cloud hosting the machine.
        """
        return self.xcp.name or ""

    @on_error(ops.BlockedStatus("Failed to install snaps."), snap_lib.SnapError)
    def _install_snaps(self):
        """Install snap packages."""
        status.add(ops.MaintenanceStatus("Ensuring snap installation"))
        snap_management(self)

    @on_error(
        ops.WaitingStatus("Waiting to apply snap requirements"), subprocess.CalledProcessError
    )
    def _apply_snap_requirements(self):
        """Apply necessary snap requirements for the k8s snap.

        This method executes necessary scripts to ensure that the snap
        meets the network and interface requirements.
        """
        status.add(ops.MaintenanceStatus("Ensuring snap requirements"))
        log.info("Applying K8s requirements")
        init_sh = "/snap/k8s/current/k8s/hack/init.sh"
        subprocess.check_call(shlex.split(init_sh))

    @on_error(ops.WaitingStatus("Waiting for k8sd"), InvalidResponseError, K8sdConnectionError)
    def _check_k8sd_ready(self):
        """Check if k8sd is ready to accept requests."""
        log.info("Check if k8ds is ready")
        status.add(ops.MaintenanceStatus("Ensuring snap readiness"))
        self.api_manager.check_k8sd_ready()

    def split_sans_by_type(self) -> Tuple[FrozenSet[str], FrozenSet[str]]:
        """Split SANs into IP addresses and DNS names.

        Returns:
            Tuple[FrozenSet[str], FrozenSet[str]]: IP addresses and DNS names.
        """
        ip_sans = set()
        dns_sans = set()

        for san in self._get_extra_sans():
            try:
                ip = ipaddress.ip_address(san)
                ip_sans.add(str(ip))
            except ValueError:
                dns_sans.add(san)
        return frozenset(ip_sans), frozenset(dns_sans)

    def _get_extra_sans(self):
        """Retrieve the certificate extra SANs.

        Raises:
            ReconcilerError: If it fails to get the external load balancer address.
        """
        # Get the extra SANs from the configuration
        extra_sans_str = str(self.config.get("kube-apiserver-extra-sans") or "")
        extra_sans = set(extra_sans_str.strip().split())

        # Add the ingress addresses of all units
        extra_sans.add(_get_juju_public_address())
        binding = self.model.get_binding(CLUSTER_RELATION)
        addresses = binding and binding.network.ingress_addresses
        if addresses:
            log.info("Adding ingress addresses to extra SANs")
            extra_sans |= {str(addr) for addr in addresses}

        # Add the external load balancer address
        try:
            if lb_addr := self.external_load_balancer_address:
                log.info("Adding external load balancer address to extra SANs")
                extra_sans.add(lb_addr)
        except LookupError as e:
            raise ReconcilerError(f"Failed to get external load balancer address: {e}") from e

        return sorted(extra_sans)

    def _assemble_bootstrap_config(self):
        """Assemble the bootstrap configuration for the Kubernetes cluster.

        Returns:
            BootstrapConfig: The bootstrap configuration object.
        """
        bootstrap_config = BootstrapConfig.model_construct()
        self.certificates.configure_certificates(bootstrap_config)
        self._configure_datastore(bootstrap_config)
        bootstrap_config.cluster_config = assemble_cluster_config(
            self, "external" if self.xcp.has_xcp else None
        )
        bootstrap_config.service_cidr = BOOTSTRAP_SERVICE_CIDR.get(self)
        bootstrap_config.pod_cidr = BOOTSTRAP_POD_CIDR.get(self)
        bootstrap_config.control_plane_taints = BOOTSTRAP_NODE_TAINTS.get(self).split()
        bootstrap_config.extra_sans = self._get_extra_sans()
        cluster_name = self.get_cluster_name()
        config.extra_args.craft(self.config, bootstrap_config, cluster_name)
        return bootstrap_config

    def _configure_external_load_balancer(self) -> None:
        """Configure the external load balancer for the application.

        This method checks if the external load balancer is available and then
        proceeds to configure it by sending a request with the necessary parameters.
        It waits for a response from the external load balancer and handles any errors that
        may occur during the process.
        """
        if not self.is_control_plane:
            log.info("External load balancer is only configured for control-plane units.")
            return

        if not self.external_load_balancer.is_available:
            log.info("External load balancer relation is not available. Skipping setup.")
            return

        status.add(ops.MaintenanceStatus("Configuring external loadBalancer"))

        req = self.external_load_balancer.get_request(EXTERNAL_LOAD_BALANCER_REQUEST_NAME)
        req.protocol = req.protocols.tcp
        req.port_mapping = {EXTERNAL_LOAD_BALANCER_PORT: APISERVER_PORT}
        req.public = True
        if not req.health_checks:
            req.add_health_check(protocol=req.protocols.https, port=APISERVER_PORT, path="/livez")
        self.external_load_balancer.send_request(req)
        log.info("External load balancer request was sent")

        resp = self.external_load_balancer.get_response(EXTERNAL_LOAD_BALANCER_RESPONSE_NAME)
        if not resp:
            msg = "No response from external load balancer"
            status.add(ops.WaitingStatus(msg))
            raise ReconcilerError(msg)
        if resp.error:
            msg = f"External load balancer error: {resp.error}"
            status.add(ops.BlockedStatus(msg))
            raise ReconcilerError(msg)

        log.info("External load balancer is configured with address %s", resp.address)

    @on_error(
        ops.WaitingStatus("Waiting to bootstrap k8s snap"),
        ReconcilerError,
        InvalidResponseError,
        K8sdConnectionError,
    )
    def _bootstrap_k8s_snap(self):
        """Bootstrap k8s if it's not already bootstrapped."""
        if self.api_manager.is_cluster_bootstrapped():
            log.info("K8s cluster already bootstrapped")
            return

        status.add(ops.MaintenanceStatus("Bootstrapping Cluster"))

        binding = self.model.get_binding("cluster")
        address = binding and binding.network.ingress_address
        node_name = self.get_node_name()
        payload = CreateClusterRequest(
            name=node_name,
            address=f"{address}:{K8SD_PORT}",
            config=self._assemble_bootstrap_config(),
        )

        # TODO: Make port (and address) configurable.
        self.api_manager.bootstrap_k8s_snap(payload)

    @on_error(
        ops.BlockedStatus("Failed to apply containerd_custom_registries, check logs for details"),
        ValueError,
        FileNotFoundError,
        OSError,
    )
    def _config_containerd_registries(self):
        """Apply containerd custom registries."""
        registries, config = [], ""
        if self.is_control_plane:
            config = str(self.config["containerd-custom-registries"])
            registries = containerd.parse_registries(config)
            containerd.ensure_registry_configs(registries)

        for relation in self.model.relations[CONTAINERD_RELATION]:
            if self.lead_control_plane:
                containerd.share(config, self.app, relation)
                continue
            if self.is_control_plane:
                continue
            ## Only workers here, and they are limited to only relate to one containerd endpoint
            self.unit.status = ops.MaintenanceStatus("Ensuring containerd registries")
            registries = containerd.recover(relation)
            containerd.ensure_registry_configs(registries)

    def _configure_cos_integration(self):
        """Retrieve the join token from secret databag and join the cluster."""
        if not self.model.relations[COS_RELATION]:
            return

        status.add(ops.MaintenanceStatus("Updating COS integrations"))
        log.info("Updating COS integration")
        if relation := self.model.get_relation(COS_TOKENS_RELATION):
            self.collector.request(relation)

    def _get_valid_annotations(self) -> Optional[dict]:
        """Fetch and validate cluster-annotations from charm configuration.

        The values are expected to be a space-separated string of key-value pairs.

        Returns:
            dict: The parsed annotations if valid, otherwise None.

        Raises:
            ReconcilerError: If any annotation is invalid.
        """
        raw_annotations = self.config.get("cluster-annotations")
        if not raw_annotations:
            return None

        raw_annotations = str(raw_annotations)

        annotations = {}
        try:
            for key, value in [pair.split("=", 1) for pair in raw_annotations.split()]:
                if not key or not value:
                    raise ReconcilerError("Invalid Annotation")
                annotations[key] = value
        except ReconcilerError:
            log.exception("Invalid annotations: %s", raw_annotations)
            status.add(ops.BlockedStatus("Invalid Annotations"))
            raise

        return annotations

    def _configure_datastore(self, config: Union[BootstrapConfig, UpdateClusterConfigRequest]):
        """Configure the datastore for the Kubernetes cluster.

        Args:
            config (BootstrapConfig|UpdateClusterConfigRequst):
                The configuration object for the Kubernetes cluster. This object
                will be modified in-place to include etcd's configuration details.
        """
        datastore = BOOTSTRAP_DATASTORE.get(self)

        if datastore not in SUPPORTED_DATASTORES:
            log.error(
                "Invalid datastore: %s. Supported values: %s",
                datastore,
                ", ".join(SUPPORTED_DATASTORES),
            )
            status.add(ops.BlockedStatus(f"Invalid datastore: {datastore}"))
        if datastore not in SUPPORTED_DATASTORES:
            raise ReconcilerError(f"Invalid datastore: {datastore}")

        if datastore == "etcd":
            log.info("Using etcd as external datastore")
            etcd_relation = self.model.get_relation(ETCD_RELATION)

            if not etcd_relation:
                raise ReconcilerError("Missing etcd relation")

            if not self.etcd.is_ready:
                raise ReconcilerError("etcd is not ready")

            etcd_config = self.etcd.get_client_credentials()
            if isinstance(config, BootstrapConfig):
                config.datastore_type = "external"
                config.datastore_ca_cert = etcd_config.get("client_ca", "")
                config.datastore_client_cert = etcd_config.get("client_cert", "")
                config.datastore_client_key = etcd_config.get("client_key", "")
                config.datastore_servers = self.etcd.get_connection_string().split(",")
                log.info("etcd servers: %s", config.datastore_servers)
            elif isinstance(config, UpdateClusterConfigRequest):
                config.datastore = UserFacingDatastoreConfig()
                config.datastore.type = "external"
                config.datastore.servers = self.etcd.get_connection_string().split(",")
                config.datastore.ca_crt = etcd_config.get("client_ca", "")
                config.datastore.client_crt = etcd_config.get("client_cert", "")
                config.datastore.client_key = etcd_config.get("client_key", "")
                log.info("etcd servers: %s", config.datastore.servers)

        elif datastore == "dqlite":
            log.info("Using dqlite as datastore")

    def _revoke_cluster_tokens(self, event: ops.EventBase):
        """Revoke tokens for the units in the cluster and k8s-cluster relations.

        if self is dying, only try to remove itself from the cluster
        if event is relation_departed, remove that unit

        Args:
            event (ops.Event): event triggering token revocation

        """
        log.info("Garbage collect cluster tokens")
        to_remove = None
        if self._stored.is_dying is True:
            to_remove = self.unit
        elif unit := _cluster_departing_unit(event):
            to_remove = unit

        if peer := self.model.get_relation(CLUSTER_RELATION):
            self.distributor.revoke_tokens(
                relation=peer,
                token_strategy=TokenStrategy.CLUSTER,
                token_type=ClusterTokenType.CONTROL_PLANE,
                to_remove=to_remove,
            )

        for relation in self.model.relations[CLUSTER_WORKER_RELATION]:
            self.distributor.revoke_tokens(
                relation=relation,
                token_strategy=TokenStrategy.CLUSTER,
                token_type=ClusterTokenType.WORKER,
                to_remove=to_remove,
            )

    def _create_cluster_tokens(self):
        """Create tokens for the units in the cluster and k8s-cluster relations."""
        log.info("Prepare clustering")
        if peer := self.model.get_relation(CLUSTER_RELATION):
            self.distributor.allocate_tokens(
                relation=peer,
                token_strategy=TokenStrategy.CLUSTER,
                token_type=ClusterTokenType.CONTROL_PLANE,
            )

        for relation in self.model.relations[CLUSTER_WORKER_RELATION]:
            self.distributor.allocate_tokens(
                relation=relation,
                token_strategy=TokenStrategy.CLUSTER,
                token_type=ClusterTokenType.WORKER,
            )

    def _create_cos_tokens(self):
        """Create COS tokens and distribute them to peers and workers.

        This method creates COS tokens and distributes them to peers and workers
        if relations exist.
        """
        if not self.model.relations[COS_RELATION]:
            return

        log.info("Prepare cos tokens")
        if rel := self.model.get_relation(COS_TOKENS_RELATION):
            self.distributor.allocate_tokens(
                relation=rel,
                token_strategy=TokenStrategy.COS,
                token_type=ClusterTokenType.CONTROL_PLANE,
            )

        for rel in self.model.relations[COS_TOKENS_WORKER_RELATION]:
            self.distributor.allocate_tokens(
                relation=rel,
                token_strategy=TokenStrategy.COS,
                token_type=ClusterTokenType.WORKER,
            )

    @on_error(
        ops.WaitingStatus("Ensure that the cluster configuration is up-to-date"),
        ReconcilerError,
        InvalidResponseError,
        K8sdConnectionError,
    )
    def _ensure_cluster_config(self):
        """Ensure that the cluster configuration is up-to-date.

        The snap will detect any changes and only perform necessary steps.
        There is no need to track changes in the charm.
        """
        status.add(ops.MaintenanceStatus("Ensure cluster config"))
        log.info("Ensure cluster-config")

        current_config = self.api_manager.get_cluster_config()

        update_request = UpdateClusterConfigRequest()
        self._configure_datastore(update_request)
        config_changed = update_request.datastore != current_config.metadata.datastore

        update_request.config = assemble_cluster_config(
            self, "external" if self.xcp.has_xcp else None, current_config.metadata.status
        )
        config_changed |= update_request.config != current_config.metadata.status

        configure_kube_control(self)
        if config_changed:
            self.api_manager.update_cluster_config(update_request)

    def _get_scrape_jobs(self):
        """Retrieve the Prometheus Scrape Jobs.

        Returns:
            List[Dict]: A list of metrics endpoints available for scraping.
            Returns an empty list if the token cannot be retrieved or if the
            "cos-tokens" relation does not exist.
        """
        relation = self.model.get_relation(COS_TOKENS_RELATION)
        if not relation:
            log.warning("No cos-tokens available")
            return []

        try:
            with self.collector.recover_token(relation) as token:
                return self.cos.get_metrics_endpoints(
                    self.get_node_name(), token, self.is_control_plane
                )
        except ReconcilerError:
            log.exception("Failed to get COS token.")
        return []

    @on_error(ops.WaitingStatus("Sharing Cluster Version"))
    def _update_kubernetes_version(self):
        """Update the unit Kubernetes version in the cluster relation.

        Raises:
            ReconcilerError: If the cluster integration is missing.
        """
        relation = self.model.get_relation(CLUSTER_RELATION)
        if not relation:
            status.add(ops.BlockedStatus("Missing cluster integration"))
            raise ReconcilerError("Missing cluster integration")
        version, _ = snap_version("k8s")
        if version:
            relation.data[self.unit]["version"] = version

    @on_error(ops.WaitingStatus("Announcing Certificates Provider"))
    def _announce_certificates_config(self) -> None:
        if not (provider := BOOTSTRAP_CERTIFICATES.get(self)):
            raise ReconcilerError("Missing certificates provider")

        for rel in self.model.relations[CLUSTER_WORKER_RELATION]:
            rel.data[self.app][CLUSTER_CERTIFICATES_KEY] = provider
            kubelet_formatter = str(self.config.get(KUBELET_CN_FORMATTER_CONFIG_KEY))
            rel.data[self.app][CLUSTER_CERTIFICATES_KUBELET_FORMATTER_KEY] = kubelet_formatter
            domain_name = str(self.config.get(COMMON_NAME_CONFIG_KEY))
            rel.data[self.app][CLUSTER_CERTIFICATES_DOMAIN_NAME_KEY] = domain_name
        else:
            log.info("Cluster (worker) relation not found, skipping certificates sharing.")
            return

    @on_error(ops.WaitingStatus("Announcing Kubernetes version"))
    def _announce_kubernetes_version(self) -> None:
        """Announce the Kubernetes version to the cluster.

        This method ensures that the Kubernetes version is consistent across the cluster.

        Raises:
            ReconcilerError: If the k8s snap is not installed, the version is missing,
                or the version does not match the local version.
        """
        local_version, _ = snap_version("k8s")
        if not local_version:
            raise ReconcilerError("k8s-snap is not installed")

        relation_config: Dict[str, List[ops.Relation]] = {
            "peer": self.model.relations[CLUSTER_RELATION],
            "worker": self.model.relations[CLUSTER_WORKER_RELATION],
        }

        waiting_units = dict.fromkeys(relation_config, 0)

        for role, relations in relation_config.items():
            for relation in relations:
                if not relation.units:
                    continue

                units = (unit for unit in relation.units if unit.name != self.unit.name)
                for unit in units:
                    unit_version = relation.data[unit].get("version")
                    if not unit_version:
                        raise ReconcilerError(f"Waiting for version from {unit.name}")
                    if unit_version != local_version:
                        waiting_units[role] += 1

                relation.data[self.app]["version"] = local_version

        if not any(waiting_units.values()):
            return

        role_names = {
            "peer": "Control Plane",
            "worker": "Worker",
        }

        waiting_parts = [
            f"{count} {role_names[role]}{'s' if count > 1 else ''}"
            for role, count in waiting_units.items()
            if count
        ]

        status_msg = f"Waiting for {', '.join(waiting_parts)} to upgrade"
        status.add(ops.WaitingStatus(status_msg))
        raise ReconcilerError(status_msg)

    @on_error(
        ops.WaitingStatus("Waiting for Cluster token"),
        ReconcilerError,
        InvalidResponseError,
        K8sdConnectionError,
    )
    def _join_cluster(self, event: ops.EventBase):
        """Retrieve the join token from secret databag and join the cluster.

        Args:
            event (ops.EventBase): event triggering the join
        """
        if not (relation := self.model.get_relation(CLUSTER_RELATION)):
            status.add(ops.BlockedStatus("Missing cluster integration"))
            raise ReconcilerError("Missing cluster integration")

        if local_cluster := self.get_cluster_name():
            self.cloud_integration.integrate(local_cluster, event)
            return

        status.add(ops.MaintenanceStatus("Joining cluster"))
        with self.collector.recover_token(relation) as token:
            remote_cluster = self.collector.cluster_name(relation, False) if relation else ""
            self.cloud_integration.integrate(remote_cluster, event)
            self._join_with_token(relation, token, remote_cluster)

    def _join_with_token(self, relation: ops.Relation, token: str, cluster_name: str):
        """Join the cluster with the given token.

        Args:
            relation (ops.Relation): The relation to use for the token.
            token (str): The token to use for joining the cluster.
            cluster_name (str): The name of the cluster to join.
        """
        binding = self.model.get_binding(relation.name)
        address = binding and binding.network.ingress_address
        node_name = self.get_node_name()
        cluster_addr = f"{address}:{K8SD_PORT}"
        log.info("Joining %s(%s) to %s...", self.unit, node_name, cluster_name)
        request = JoinClusterRequest(name=node_name, address=cluster_addr, token=SecretStr(token))
        if self.is_control_plane:
            request.config = ControlPlaneNodeJoinConfig()
            request.config.extra_sans = self._get_extra_sans()
            config.extra_args.craft(self.config, request.config, cluster_name)
        else:
            request.config = NodeJoinConfig()
            config.extra_args.craft(self.config, request.config, cluster_name)

            bootstrap_node_taints = BOOTSTRAP_NODE_TAINTS.get(self).strip().split()
            config.extra_args.taint_worker(request.config, bootstrap_node_taints)

        self.certificates.configure_certificates(request.config)
        self.api_manager.join_cluster(request)
        log.info("Joined %s(%s)", self.unit, node_name)

    @on_error(ops.WaitingStatus("Awaiting cluster removal"))
    def _death_handler(self, event: ops.EventBase):
        """Reconcile end of unit's position in the cluster.

        Args:
            event: ops.EventBase - events triggered after notification of removal

        Raises:
            NodeRemovedError: at the end of every loop to prevent the unit from ever reconciling
        """
        if self.lead_control_plane:
            self._revoke_cluster_tokens(event)
        self.update_status.run()
        if self._last_gasp():
            snap_management(self, remove=True)

        relation = self.model.get_relation(CLUSTER_RELATION)
        local_cluster = self.get_cluster_name()
        remote_cluster = self.collector.cluster_name(relation, False) if relation else ""
        if local_cluster and local_cluster != remote_cluster:
            status.add(ops.BlockedStatus("Cannot rejoin new cluster - remove unit"))

        raise NodeRemovedError()

    def _reconcile(self, event: ops.EventBase):
        """Reconcile state change events.

        Args:
            event: ops.EventBase - event that triggered the reconciliation
        """
        log.info("Reconcile event=%s", event)

        if self._evaluate_removal(event):
            self._death_handler(event)

        config.proxy_service.apply(self)
        self._install_snaps()
        self._apply_snap_requirements()
        self._check_k8sd_ready()
        self._prevent_bootstrap_config_change()
        self._update_kubernetes_version()
        if self.lead_control_plane:
            self._k8s_info(event)
            self._configure_external_load_balancer()
            self._bootstrap_k8s_snap()
            self._ensure_cluster_config()
            self._create_cluster_tokens()
            self._create_cos_tokens()
            self._apply_cos_requirements()
            self._revoke_cluster_tokens(event)
            self._announce_kubernetes_version()
            self._announce_certificates_config()
        self._join_cluster(event)
        self._config_containerd_registries()
        self._configure_cos_integration()
        self.update_status.run()
        self._apply_node_labels()
        if self.is_control_plane:
            self._copy_internal_kubeconfig()
            self._expose_ports()
            self._ensure_cert_sans()

    def _evaluate_removal(self, event: ops.EventBase) -> bool:
        """Determine if my unit is being removed.

        Args:
            event: ops.EventBase - event that triggered charm hook

        Returns:
            True if being removed, otherwise False
        """
        if self._stored.is_dying is True:
            pass
        elif (unit := _cluster_departing_unit(event)) and unit == self.unit:
            # Juju says I am being removed
            self._stored.is_dying = True
        elif (
            isinstance(event, ops.RelationBrokenEvent)
            and event.relation.name == "cluster"
            and self.is_worker
        ):
            # Control-plane never experience RelationBroken on "cluster", it's a peer relation
            # Worker units experience RelationBroken on "cluster" when the relation is removed
            # or this unit is being removed.
            self._stored.is_dying = True
        elif (
            self.is_worker
            and self.get_cluster_name()
            and (relation := self.model.get_relation(CLUSTER_RELATION))
            and not relation.units
        ):
            # If a worker unit has been clustered,
            # but there are no more control-plane units on the relation
            # this unit cannot be re-clustered
            self._stored.is_dying = True
        elif isinstance(event, (ops.RemoveEvent, ops.StopEvent)):
            # If I myself am dying, its me!
            self._stored.is_dying = True
        return bool(self._stored.is_dying)

    def _last_gasp(self):
        """Busy wait on stop event until the unit isn't clustered anymore.

        Returns:
            bool: True if successfully unclustered within time limit, False
                otherwise.
        """
        busy_wait, reported_down = 30, 0
        status.add(ops.MaintenanceStatus("Ensuring cluster removal"))
        while busy_wait and reported_down != 3:
            log.info("Waiting for this unit to uncluster")
            readiness = k8s.node.ready(self.kubeconfig, self.get_node_name())
            if readiness == k8s.node.Status.READY or self.api_manager.is_cluster_bootstrapped():
                log.info("Node is still reportedly clustered")
                reported_down = 0
            else:
                reported_down += 1
            sleep(1)
            busy_wait -= 1
        return reported_down == 3

    @status.on_error(ops.BlockedStatus("Cannot apply node-labels"), LabelMaker.NodeLabelError)
    def _apply_node_labels(self):
        """Apply labels to the node."""
        status.add(ops.MaintenanceStatus("Ensuring Kubernetes Node Labels"))
        node = self.get_node_name()
        if self.labeller.active_labels() is not None:
            self.labeller.apply_node_labels()
            log.info("Node %s labelled successfully", node)
        else:
            log.info("Node %s not yet labelled", node)

    @property
    def kubeconfig(self) -> Path:
        """Return the highest authority kube config for this unit."""
        return ETC_KUBERNETES / ("admin.conf" if self.is_control_plane else "kubelet.conf")

    @on_error(ops.WaitingStatus(""))
    def _copy_internal_kubeconfig(self):
        """Write internal kubeconfig to /root/.kube/config."""
        status.add(ops.MaintenanceStatus("Regenerating KubeConfig"))
        KUBECONFIG.parent.mkdir(parents=True, exist_ok=True)
        KUBECONFIG.write_bytes(self.kubeconfig.read_bytes())

    def _expose_ports(self):
        """Expose ports for public clouds to access api endpoints."""
        log.info("Exposing api ports")
        content = yaml.safe_load(KUBECONFIG.read_text())
        endpoint = urlparse(content["clusters"][0]["cluster"]["server"])
        self.unit.open_port("tcp", endpoint.port)

    def _get_external_kubeconfig(self, event: ops.ActionEvent):
        """Retrieve a public kubeconfig via a charm action.

        Args:
            event: ops.ActionEvent - event that triggered the action
        """
        try:
            server = event.params.get("server")
            if not server:
                log.info("No server requested, use public address")

                try:
                    server = self._get_public_address()
                except LookupError as e:
                    event.fail(f"Failed to get public address: {e}")
                    return

                if not server:
                    event.fail("Failed to get public address. Check logs for details.")
                    return

                port = (
                    str(EXTERNAL_LOAD_BALANCER_PORT)
                    if self.external_load_balancer.is_available
                    else str(APISERVER_PORT)
                )

                server = build_url(server, port, "https")
                log.info("Formatted server address: %s", server)
            log.info("Requesting kubeconfig for server=%s", server)
            resp = self.api_manager.get_kubeconfig(server)
            event.set_results({"kubeconfig": resp})
        except (InvalidResponseError, K8sdConnectionError) as e:
            event.fail(f"Failed to retrieve kubeconfig: {e}")

    def _get_public_address(self) -> str:
        """Get the most public address either from external load balancer or from juju.

        If the external load balancer is available and the unit is a control-plane unit,
        the external load balancer address will be used. Otherwise, the juju public address
        will be used.
        NOTE: Don't ignore the unit's IP in the extra SANs just because there's a load balancer.

        Returns:
            str: The public ip address of the unit.

        Raises:
            LookupError: If it fails to get the external load balancer address.
        """
        try:
            if lb_addr := self.external_load_balancer_address:
                log.info("Using external load balancer address as the public address")
                return lb_addr
        except LookupError as e:
            raise LookupError(f"Failed to get external load balancer address: {e}") from e

        log.info("Using juju public address as the public address")
        return _get_juju_public_address()

    @on_error(
        ops.WaitingStatus("Ensuring SANs are up-to-date"),
        InvalidResponseError,
        K8sdConnectionError,
    )
    def _ensure_cert_sans(self):
        """Ensure the certificate SANs are up-to-date.

        This method checks if the certificate SANs match the required extra SANs.
        If they are not, the certificates are refreshed with the new SANs.
        """
        if not self.is_control_plane:
            return
        if BOOTSTRAP_CERTIFICATES.get(self) == "external":
            # TODO: This should be implemented once k8s-snap offers an API endpoint
            # to update the certificates in the node.
            log.info("External certificates are used, skipping SANs update")
            return

        extra_sans = self._get_extra_sans()
        if not extra_sans:
            log.info("No extra SANs to update")
            return

        dns_sans, ip_sans = get_certificate_sans(APISERVER_CERT)
        all_cert_sans = dns_sans + ip_sans

        missing_sans = [san for san in extra_sans if san not in all_cert_sans]
        if missing_sans:
            all_sans = sorted(set(all_cert_sans) | set(extra_sans))
            log.info(
                "%s not in cert SANs. Refreshing certs with new SANs: %s", missing_sans, all_sans
            )
            status.add(ops.MaintenanceStatus("Refreshing Certificates"))
            if BOOTSTRAP_CERTIFICATES.get(self) == "self-signed":
                self.api_manager.refresh_certs(all_sans)
            elif BOOTSTRAP_CERTIFICATES.get(self) == "external":
                self.certificate_refresh.emit()
            log.info("Certificates have been refreshed")

        log.info("Certificate SANs are up-to-date")

    def _on_refresh_certs_action(self, event: ops.ActionEvent):
        """Handle the refresh-certs action."""
        if self.is_control_plane:
            expires_in = event.params["expires-in"]
            ttl_seconds = utils.ttl_to_seconds(expires_in)
            sans = self._get_extra_sans()
            try:
                self.api_manager.refresh_certs(extra_sans=sans, expiration_seconds=ttl_seconds)
            except (InvalidResponseError, K8sdConnectionError) as e:
                event.fail(f"Failed to refresh certificates: {e}")

    @on_error(
        ops.BlockedStatus("Cannot change bootstrap config after bootstrap. Check logs."),
        BootstrapConfigChangeError,
    )
    @on_error(
        ops.WaitingStatus("Failed to get communicate with k8sd."),
        InvalidResponseError,
        K8sdConnectionError,
    )
    def _prevent_bootstrap_config_change(self):
        """Prevent bootstrap config changes after bootstrap."""
        log.info("Preventing bootstrap config changes after bootstrap")

        try:
            ref_config = BootstrapConfigOptions.build(
                node_status=self.api_manager.get_node_status().metadata,
                cluster_config=self.api_manager.get_cluster_config().metadata
                if self.is_control_plane
                else None,
            )
        except InvalidResponseError as e:
            if e.code == http.HTTPStatus.SERVICE_UNAVAILABLE:
                log.info("k8sd is not ready, skipping bootstrap config check")
                return
            raise

        self.bootstrap_config_change_preventer.prevent(ref_config)


if __name__ == "__main__":  # pragma: nocover
    ops.main(K8sCharm)<|MERGE_RESOLUTION|>--- conflicted
+++ resolved
@@ -64,15 +64,6 @@
     CLUSTER_RELATION,
     CLUSTER_WORKER_RELATION,
     COMMON_NAME_CONFIG_KEY,
-<<<<<<< HEAD
-    CONFIG_BOOTSTRAP_CERTIFICATES,
-    CONFIG_BOOTSTRAP_DATASTORE,
-    CONFIG_BOOTSTRAP_NODE_TAINTS,
-    CONFIG_BOOTSTRAP_POD_CIDR,
-    CONFIG_BOOTSTRAP_SERVICE_CIDR,
-=======
-    CONTAINERD_HTTP_PROXY,
->>>>>>> 3f1a104a
     CONTAINERD_RELATION,
     COS_RELATION,
     COS_TOKENS_RELATION,
