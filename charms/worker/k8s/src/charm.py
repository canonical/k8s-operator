--- conflicted
+++ resolved
@@ -33,38 +33,6 @@
 import containerd
 import ops
 import yaml
-<<<<<<< HEAD
-from certificates import K8sCertificates, RefreshCertificates
-from charms.contextual_status import ReconcilerError, WaitingStatus, on_error
-from charms.grafana_agent.v0.cos_agent import COSAgentProvider
-from charms.interface_external_cloud_provider import ExternalCloudProvider
-from charms.k8s.v0.k8sd_api_manager import (
-    BootstrapConfig,
-    ControlPlaneNodeJoinConfig,
-    CreateClusterRequest,
-    DNSConfig,
-    GatewayConfig,
-    IngressConfig,
-    InvalidResponseError,
-    JoinClusterRequest,
-    K8sdAPIManager,
-    K8sdConnectionError,
-    LoadBalancerConfig,
-    LocalStorageConfig,
-    MetricsServerConfig,
-    NetworkConfig,
-    NodeJoinConfig,
-    UnixSocketConnectionFactory,
-    UpdateClusterConfigRequest,
-    UserFacingClusterConfig,
-    UserFacingDatastoreConfig,
-)
-from charms.kubernetes_libs.v0.etcd import EtcdReactiveRequires
-from charms.node_base import LabelMaker
-from charms.operator_libs_linux.v1 import systemd
-from charms.reconciler import Reconciler
-=======
->>>>>>> 3efa1082
 from cloud_integration import CloudIntegration
 from cos_integration import COSIntegration
 from endpoints import build_url
