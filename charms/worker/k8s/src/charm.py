--- conflicted
+++ resolved
@@ -212,7 +212,6 @@
     )
 
     def _bootstrap_k8s_snap(self):
-<<<<<<< HEAD
         if self.api_manager.is_cluster_bootstrapped():
             log.info("K8s cluster already bootstrapped")
             return
@@ -234,17 +233,6 @@
 
         # TODO: Make port (and address) configurable.
         self.api_manager.bootstrap_k8s_snap(payload)
-=======
-        """Bootstrap k8s if it's not already bootstrapped."""
-        if not self.api_manager.is_cluster_bootstrapped():
-            status.add(ops.MaintenanceStatus("Bootstrapping Cluster"))
-            log.info("Bootstrapping Cluster")
-            binding = self.model.get_binding("juju-info")
-            address = binding and binding.network.ingress_address
-            node_name = self.get_node_name()
-            # TODO: Make port (and address) configurable.
-            self.api_manager.bootstrap_k8s_snap(node_name, f"{address}:{K8SD_PORT}")
->>>>>>> 31193d6a
 
     @status.on_error(
         ops.WaitingStatus("Configuring COS Integration"),
