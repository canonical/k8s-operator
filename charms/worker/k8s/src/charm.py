#!/usr/bin/env python3

# Copyright 2024 Canonical Ltd.
# See LICENSE file for licensing details.

# Learn more at: https://juju.is/docs/sdk

"""K8s Charm.

A machine charm which operates a complete Kubernetes cluster.

This charm installs and operates a Kubernetes cluster via the k8s snap. It exposes
relations to co-operate with other kubernetes components such as optional CNIs,
optional cloud-providers, optional schedulers, external backing stores, and external
certificate storage.
"""

import logging
import re
import shlex
import socket
import subprocess
from pathlib import Path
from typing import Optional

import charms.contextual_status as status
import ops
from charms.contextual_status import WaitingStatus, on_error
from charms.grafana_agent.v0.cos_agent import COSAgentProvider
from charms.k8s.v0.k8sd_api_manager import (
    InvalidResponseError,
    K8sdAPIManager,
    K8sdConnectionError,
    UnixSocketConnectionFactory,
)
from charms.operator_libs_linux.v2.snap import SnapCache, SnapError, SnapState
from charms.reconciler import Reconciler

from cos_integration import COSIntegration
from token_distributor import ClusterTokenType, TokenDistributor, TokenStrategy

# Log messages can be retrieved using juju debug-log
log = logging.getLogger(__name__)

VALID_LOG_LEVELS = ["info", "debug", "warning", "error", "critical"]
K8SD_SNAP_SOCKET = "/var/snap/k8s/common/var/lib/k8sd/state/control.socket"
KUBECONFIG = Path.home() / ".kube/config"
ETC_KUBERNETES = Path("/etc/kubernetes")
K8SD_PORT = 6400


class K8sCharm(ops.CharmBase):
    """A charm for managing a K8s cluster via the k8s snap.

    Attrs:
        is_worker: true if this is a worker charm unit
        is_control_plane: true if this is a control-plane charm unit
    """

    def __init__(self, *args):
        """Initialise the K8s charm.

        Args:
            args: Arguments passed to the CharmBase parent constructor.
        """
        super().__init__(*args)

        factory = UnixSocketConnectionFactory(unix_socket=K8SD_SNAP_SOCKET, timeout=320)
        self.api_manager = K8sdAPIManager(factory)
        self.cos = COSIntegration(self)
        self.reconciler = Reconciler(self, self._reconcile)
        self.distributor = TokenDistributor(self.api_manager, self)
        self.snap_cache = SnapCache()

        self.cos_agent = COSAgentProvider(
            self,
            scrape_configs=self._get_scrape_jobs,
            refresh_events=[
                self.on.cluster_relation_joined,
                self.on.cluster_relation_changed,
                self.on.cos_tokens_relation_joined,
                self.on.cos_tokens_relation_changed,
                self.on.config_changed,
                self.on.upgrade_charm,
            ],
        )

        self.is_worker = self.meta.name == "k8s-worker"
        self.framework.observe(self.on.update_status, self._on_update_status)

    @status.on_error(
        ops.WaitingStatus("Installing COS requirements"),
        subprocess.CalledProcessError,
        AssertionError,
    )
    def _apply_cos_requirements(self):
        """Apply COS requirements for integration.

        This method applies COS requirements for integration. It configures COS
        Integration by applying the manifests for COS Cluster Roles and
        kube-state-metrics (K-S-M).
        """
        if not self.model.get_relation("cos-agent"):
            return

        status.add(ops.MaintenanceStatus("Configuring COS Integration"))
        subprocess.check_call(shlex.split("k8s kubectl apply -f templates/cos_roles.yaml"))
        subprocess.check_call(shlex.split("k8s kubectl apply -f templates/ksm.yaml"))

    @property
    def is_control_plane(self) -> bool:
        """Returns true if the unit is not a worker."""
        return not self.is_worker

    def _reconcile(self, _):
        """Reconcile state change events."""
        self._install_k8s_snap()
        self._apply_snap_requirements()
        self._check_k8sd_ready()
        if self.unit.is_leader() and self.is_control_plane:
            self._bootstrap_k8s_snap()
            self._enable_components()
            self._create_cluster_tokens()
        self._join_cluster()
        self._update_status()
        if self.is_control_plane:
            self._generate_kubeconfig()

    def _get_node_name(self) -> str:
        """Return the lowercase hostname.

        Returns:
            the hostname of the machine.
        """
        return socket.gethostname().lower()

    @on_error(ops.BlockedStatus("Failed to install k8s snap."), SnapError)
    def _install_k8s_snap(self):
        """Install the k8s snap package."""
        status.add(ops.MaintenanceStatus("Installing k8s snap"))
        k8s_snap = self.snap_cache["k8s"]
        if not k8s_snap.present:
            channel = self.config["channel"]
            k8s_snap.ensure(SnapState.Latest, channel=channel)

    @on_error(WaitingStatus("Failed to apply snap requirements"), subprocess.CalledProcessError)
    def _apply_snap_requirements(self):
        """Apply necessary snap requirements for the k8s snap.

        This method executes necessary scripts to ensure that the snap
        meets the network and interface requirements.
        """
        status.add(ops.MaintenanceStatus("Applying K8s requirements"))
        init_sh = "/snap/k8s/current/k8s/hack/init.sh"
        subprocess.check_call(shlex.split(init_sh))

    @on_error(WaitingStatus("Waiting for k8sd"), InvalidResponseError, K8sdConnectionError)
    def _check_k8sd_ready(self):
        """Check if k8sd is ready to accept requests."""
        status.add(ops.MaintenanceStatus("Check k8sd ready"))
        self.api_manager.check_k8sd_ready()

    @on_error(
        ops.WaitingStatus("Failed to bootstrap k8s snap"),
        InvalidResponseError,
        K8sdConnectionError,
    )
    def _bootstrap_k8s_snap(self):
        """Bootstrap k8s if it's not already bootstrapped."""
        if not self.api_manager.is_cluster_bootstrapped():
            status.add(ops.MaintenanceStatus("Bootstrapping Cluster"))
            binding = self.model.get_binding("juju-info")
            address = binding and binding.network.ingress_address
            node_name = self._get_node_name()
            # TODO: Make port (and address) configurable.
            self.api_manager.bootstrap_k8s_snap(node_name, f"{str(address)}:{K8SD_PORT}")

    @status.on_error(
        ops.WaitingStatus("Configuring COS Integration"),
        subprocess.CalledProcessError,
        AssertionError,
    )
    def _configure_cos_integration(self):
        """Retrieve the join token from secret databag and join the cluster."""
        if not self.model.get_relation("cos-agent"):
            return

        status.add(ops.MaintenanceStatus("Configuring COS integration"))

        if relation := self.model.get_relation("cos-tokens"):
            self._request_token(relation)

<<<<<<< HEAD
    def _create_cluster_tokens(self):
        """Create tokens for the units in the cluster and k8s-cluster relations."""
        if peer := self.model.get_relation("cluster"):
            self.distributor.distribute_tokens(
                relation=peer,
                token_strategy=TokenStrategy.CLUSTER,
                token_type=ClusterTokenType.CONTROL_PLANE,
            )

        if workers := self.model.get_relation("k8s-cluster"):
            self.distributor.distribute_tokens(
                relation=workers,
                token_strategy=TokenStrategy.CLUSTER,
                token_type=ClusterTokenType.WORKER,
            )

    def _create_cos_tokens(self):
        """Create COS tokens and distribute them to peers and workers.

        This method creates COS tokens and distributes them to peers and workers
        if relations exist.
        """
        if not self.model.get_relation("cos-agent"):
            return

        if peer := self.model.get_relation("cos-tokens"):
            self.distributor.distribute_tokens(
                relation=peer, token_strategy=TokenStrategy.COS, all_units=True
            )

        if worker := self.model.get_relation("cos-worker-tokens"):
            self.distributor.distribute_tokens(relation=worker, token_strategy=TokenStrategy.COS)

=======
>>>>>>> fed279b7
    @on_error(
        WaitingStatus("Waiting for enable components"), InvalidResponseError, K8sdConnectionError
    )
    def _enable_components(self):
        """Enable necessary components for the Kubernetes cluster."""
        status.add(ops.MaintenanceStatus("Enabling DNS"))
        self.api_manager.enable_component("dns", True)
        status.add(ops.MaintenanceStatus("Enabling Network"))
        self.api_manager.enable_component("network", True)

<<<<<<< HEAD
    def _get_scrape_jobs(self):
        """Retrieve the Prometheus Scrape Jobs.

        Returns:
            List[Dict]: A list of metrics endpoints available for scraping.
            Returns an empty list if the token cannot be retrieved or if the
            "cos-tokens" relation does not exist.
        """
        if relation := self.model.get_relation("cos-tokens"):
            try:
                token = self._recover_token(relation, "cos-secret")
                return self.cos.get_metrics_endpoints(
                    self._get_node_name(), token, self.is_control_plane
                )
            except AssertionError:
                log.exception("Failed to get COS token.")
        return []

    def _get_snap_version(self) -> Optional[str]:
        """Retrieve the version of the installed Kubernetes snap package.

        Returns:
            Optional[str]: The version of the installed k8s snap package, or None if
            not available.
        """
        cmd = "snap list k8s"
        result = subprocess.check_output(shlex.split(cmd))
        output = result.decode().strip()
        match = re.search(r"(\d+\.\d+(?:\.\d+)?)", output)

        if match:
            return match.group()
=======
    def _create_cluster_tokens(self):
        """Create tokens for the units in the cluster and k8s-cluster relations."""
        if not self.unit.is_leader() or not self.is_control_plane:
            return
>>>>>>> fed279b7

        if peer := self.model.get_relation("cluster"):
            self._distribute_cluster_tokens(peer, token_type="control-plane")  # nosec

        if workers := self.model.get_relation("k8s-cluster"):
            self._distribute_cluster_tokens(workers, token_type="worker")  # nosec

    def _request_token(self, relation):
        """Request a token by setting the node name in the relation data.

        Args:
            relation (ops.Relation): The relation object to set the node name in its data.
        """
        relation.data[self.unit]["node-name"] = self._get_node_name()

    def _recover_token(self, relation: ops.Relation, secret_key_suffix):
        """Recover token from the specified secret and return it.

        Args:
            relation (ops.Relation): The relation object who owns the secret.
            secret_key_suffix (str): The suffix used to identify the secret key.

        Returns:
            str: The recovered token.
        """
        sec_databags, sec_key = [], f"{self.unit.name}-{secret_key_suffix}"
        for potential in relation.data.values():
            if sec_key in potential:
                sec_databags.append(potential)
                break
        assert len(sec_databags) == 1, f"Failed to find 1 {sec_key}"  # nosec
        secret_id = sec_databags[0][sec_key]
        assert secret_id, f"{secret_key_suffix}:secret-id is not set"  # nosec
        secret = self.model.get_secret(id=secret_id)
        content = secret.get_content(refresh=True)
        assert content["token"], f"{secret_key_suffix}: token not valid"  # nosec
        return content["token"]

    @on_error(
        WaitingStatus("Waiting for Cluster token"),
        AssertionError,
        InvalidResponseError,
        K8sdConnectionError,
    )
    def _join_cluster(self):
        """Retrieve the join token from secret databag and join the cluster."""
        if self.api_manager.is_cluster_bootstrapped():
            return

        status.add(ops.MaintenanceStatus("Joining cluster"))
        if relation := self.model.get_relation("cluster"):
            self._request_token(relation)
            token = self._recover_token(relation, "cluster-secret")
            binding = self.model.get_binding("juju-info")
            address = binding and binding.network.ingress_address
            name = self._get_node_name()
            self.api_manager.join_cluster(name, f"{str(address)}:{K8SD_PORT}", token)

<<<<<<< HEAD
    def _reconcile(self, _):
        """Reconcile state change events."""
        self._install_k8s_snap()
        self._apply_snap_requirements()
        if self.unit.is_leader() and self.is_control_plane:
            self._bootstrap_k8s_snap()
            self._enable_components()
            self._create_cluster_tokens()
            self._create_cos_tokens()
            self._apply_cos_requirements()
        self._join_cluster()
        self._configure_cos_integration()
        self._update_status()
=======
    def _get_snap_version(self) -> Optional[str]:
        """Retrieve the version of the installed Kubernetes snap package.

        Returns:
            Optional[str]: The version of the installed k8s snap package, or None if
            not available.
        """
        cmd = "snap list k8s"
        result = subprocess.check_output(shlex.split(cmd))
        output = result.decode().strip()
        match = re.search(r"(\d+\.\d+(?:\.\d+)?)", output)

        if match:
            return match.group()

        log.info("Snap k8s not found or no version available.")
        return None
>>>>>>> fed279b7

    @on_error(
        ops.WaitingStatus("Cluster not yet ready"),
        AssertionError,
        subprocess.CalledProcessError,
        InvalidResponseError,
        K8sdConnectionError,
    )
    def _update_status(self):
        """Check k8s snap status."""
        if self.is_worker:
            relation = self.model.get_relation("cluster")
            assert relation, "Missing cluster relation with k8s"  # nosec
        else:
            assert self.api_manager.is_cluster_ready(), "control-plane not yet ready"  # nosec
        if version := self._get_snap_version():
            self.unit.set_workload_version(version)

    @on_error(ops.WaitingStatus(""))
    def _generate_kubeconfig(self):
        """Generate kubeconfig."""
        status.add(ops.MaintenanceStatus("Generating KubeConfig"))
        KUBECONFIG.parent.mkdir(parents=True, exist_ok=True)
        src = ETC_KUBERNETES / ("admin.conf" if self.is_control_plane else "kubelet.conf")
        KUBECONFIG.write_bytes(src.read_bytes())

    def _on_update_status(self, _event: ops.UpdateStatusEvent):
        """Handle update-status event."""
        if not self.reconciler.stored.reconciled:
            return
        try:
            with status.context(self.unit):
                self._update_status()
        except status.ReconcilerError:
            log.exception("Can't to update_status")


if __name__ == "__main__":  # pragma: nocover
    ops.main.main(K8sCharm)<|MERGE_RESOLUTION|>--- conflicted
+++ resolved
@@ -112,20 +112,6 @@
         """Returns true if the unit is not a worker."""
         return not self.is_worker
 
-    def _reconcile(self, _):
-        """Reconcile state change events."""
-        self._install_k8s_snap()
-        self._apply_snap_requirements()
-        self._check_k8sd_ready()
-        if self.unit.is_leader() and self.is_control_plane:
-            self._bootstrap_k8s_snap()
-            self._enable_components()
-            self._create_cluster_tokens()
-        self._join_cluster()
-        self._update_status()
-        if self.is_control_plane:
-            self._generate_kubeconfig()
-
     def _get_node_name(self) -> str:
         """Return the lowercase hostname.
 
@@ -190,7 +176,6 @@
         if relation := self.model.get_relation("cos-tokens"):
             self._request_token(relation)
 
-<<<<<<< HEAD
     def _create_cluster_tokens(self):
         """Create tokens for the units in the cluster and k8s-cluster relations."""
         if peer := self.model.get_relation("cluster"):
@@ -224,8 +209,6 @@
         if worker := self.model.get_relation("cos-worker-tokens"):
             self.distributor.distribute_tokens(relation=worker, token_strategy=TokenStrategy.COS)
 
-=======
->>>>>>> fed279b7
     @on_error(
         WaitingStatus("Waiting for enable components"), InvalidResponseError, K8sdConnectionError
     )
@@ -236,7 +219,6 @@
         status.add(ops.MaintenanceStatus("Enabling Network"))
         self.api_manager.enable_component("network", True)
 
-<<<<<<< HEAD
     def _get_scrape_jobs(self):
         """Retrieve the Prometheus Scrape Jobs.
 
@@ -269,18 +251,6 @@
 
         if match:
             return match.group()
-=======
-    def _create_cluster_tokens(self):
-        """Create tokens for the units in the cluster and k8s-cluster relations."""
-        if not self.unit.is_leader() or not self.is_control_plane:
-            return
->>>>>>> fed279b7
-
-        if peer := self.model.get_relation("cluster"):
-            self._distribute_cluster_tokens(peer, token_type="control-plane")  # nosec
-
-        if workers := self.model.get_relation("k8s-cluster"):
-            self._distribute_cluster_tokens(workers, token_type="worker")  # nosec
 
     def _request_token(self, relation):
         """Request a token by setting the node name in the relation data.
@@ -333,11 +303,11 @@
             name = self._get_node_name()
             self.api_manager.join_cluster(name, f"{str(address)}:{K8SD_PORT}", token)
 
-<<<<<<< HEAD
     def _reconcile(self, _):
         """Reconcile state change events."""
         self._install_k8s_snap()
         self._apply_snap_requirements()
+        self._check_k8sd_ready()
         if self.unit.is_leader() and self.is_control_plane:
             self._bootstrap_k8s_snap()
             self._enable_components()
@@ -347,25 +317,8 @@
         self._join_cluster()
         self._configure_cos_integration()
         self._update_status()
-=======
-    def _get_snap_version(self) -> Optional[str]:
-        """Retrieve the version of the installed Kubernetes snap package.
-
-        Returns:
-            Optional[str]: The version of the installed k8s snap package, or None if
-            not available.
-        """
-        cmd = "snap list k8s"
-        result = subprocess.check_output(shlex.split(cmd))
-        output = result.decode().strip()
-        match = re.search(r"(\d+\.\d+(?:\.\d+)?)", output)
-
-        if match:
-            return match.group()
-
-        log.info("Snap k8s not found or no version available.")
-        return None
->>>>>>> fed279b7
+        if self.is_control_plane:
+            self._generate_kubeconfig()
 
     @on_error(
         ops.WaitingStatus("Cluster not yet ready"),
