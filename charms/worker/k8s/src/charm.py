#!/usr/bin/env python3

# Copyright 2024 Canonical Ltd.
# See LICENSE file for licensing details.

# Learn more at: https://juju.is/docs/sdk

"""K8s Charm.

A machine charm which operates a complete Kubernetes cluster.

This charm installs and operates a Kubernetes cluster via the k8s snap. It exposes
relations to co-operate with other kubernetes components such as optional CNIs,
optional cloud-providers, optional schedulers, external backing stores, and external
certificate storage.
"""

import logging
import os
import re
import shlex
import socket
import subprocess
from functools import cached_property
from pathlib import Path
from time import sleep
from typing import Dict, Optional
from urllib.parse import urlparse

import charms.contextual_status as status
import ops
import yaml
from charms.contextual_status import WaitingStatus, on_error
from charms.grafana_agent.v0.cos_agent import COSAgentProvider
from charms.interface_external_cloud_provider import ExternalCloudProvider
from charms.k8s.v0.k8sd_api_manager import (
    BootstrapConfig,
    ControlPlaneNodeJoinConfig,
    CreateClusterRequest,
    DNSConfig,
    InvalidResponseError,
    JoinClusterRequest,
    K8sdAPIManager,
    K8sdConnectionError,
    NetworkConfig,
    UnixSocketConnectionFactory,
    UpdateClusterConfigRequest,
    UserFacingClusterConfig,
)
from charms.kubernetes_libs.v0.etcd import EtcdReactiveRequires
from charms.node_base import LabelMaker
from charms.operator_libs_linux.v2.snap import SnapError, SnapState
from charms.operator_libs_linux.v2.snap import ensure as snap_ensure
from charms.reconciler import Reconciler
from cos_integration import COSIntegration
from token_distributor import ClusterTokenType, TokenCollector, TokenDistributor, TokenStrategy

# Log messages can be retrieved using juju debug-log
log = logging.getLogger(__name__)

VALID_LOG_LEVELS = ["info", "debug", "warning", "error", "critical"]
K8SD_SNAP_SOCKET = "/var/snap/k8s/common/var/lib/k8sd/state/control.socket"
KUBECONFIG = Path.home() / ".kube/config"
ETC_KUBERNETES = Path("/etc/kubernetes")
KUBECTL_PATH = Path("/snap/k8s/current/bin/kubectl")
K8SD_PORT = 6400
SUPPORTED_DATASTORES = ["dqlite", "etcd"]


def _get_public_address() -> str:
    """Get public address from juju.

    Returns:
        (str) public ip address of the unit
    """
    cmd = ["unit-get", "public-address"]
    return subprocess.check_output(cmd).decode("UTF-8").strip()


class K8sCharm(ops.CharmBase):
    """A charm for managing a K8s cluster via the k8s snap.

    Attrs:
        is_worker: true if this is a worker unit
        is_control_plane: true if this is a control-plane unit
        lead_control_plane: true if this is a control-plane unit and its the leader
        is_dying: true if the unit is being removed
    """

    _stored = ops.StoredState()

    def __init__(self, *args):
        """Initialise the K8s charm.

        Args:
            args: Arguments passed to the CharmBase parent constructor.
        """
        super().__init__(*args)
        factory = UnixSocketConnectionFactory(unix_socket=K8SD_SNAP_SOCKET, timeout=320)
        self.api_manager = K8sdAPIManager(factory)
        xcp_relation = "external-cloud-provider" if self.is_control_plane else ""
        self.xcp = ExternalCloudProvider(self, xcp_relation)
        self.cos = COSIntegration(self)
        self.reconciler = Reconciler(self, self._reconcile)
        self.distributor = TokenDistributor(self, self.get_node_name(), self.api_manager)
        self.collector = TokenCollector(self, self.get_node_name())
        self.labeler = LabelMaker(
            self, kubeconfig_path=self._internal_kubeconfig, kubectl=KUBECTL_PATH
        )
        self._stored.set_default(removing=False)

        self.cos_agent = COSAgentProvider(
            self,
            scrape_configs=self._get_scrape_jobs,
            refresh_events=[
                self.on.cluster_relation_joined,
                self.on.cluster_relation_changed,
                self.on.cos_tokens_relation_joined,
                self.on.cos_tokens_relation_changed,
                self.on.config_changed,
                self.on.upgrade_charm,
            ],
        )

        self.framework.observe(self.on.update_status, self._on_update_status)
        if self.is_control_plane:
            self.etcd = EtcdReactiveRequires(self)
            self.framework.observe(self.on.get_kubeconfig_action, self._get_external_kubeconfig)

    @status.on_error(
        ops.WaitingStatus("Installing COS requirements"),
        subprocess.CalledProcessError,
        AssertionError,
    )
    def _apply_cos_requirements(self):
        """Apply COS requirements for integration.

        This method applies COS requirements for integration. It configures COS
        Integration by applying the manifests for COS Cluster Roles and
        kube-state-metrics (K-S-M).
        """
        if not self.model.get_relation("cos-agent"):
            return

        log.info("Apply COS Integrations")
        status.add(ops.MaintenanceStatus("Configuring COS Integration"))
        subprocess.check_call(shlex.split("k8s kubectl apply -f templates/cos_roles.yaml"))
        subprocess.check_call(shlex.split("k8s kubectl apply -f templates/ksm.yaml"))

    @property
    def is_control_plane(self) -> bool:
        """Returns true if the unit is a control-plane."""
        return not self.is_worker

    @property
    def lead_control_plane(self) -> bool:
        """Returns true if the unit is the leader control-plane."""
        return self.is_control_plane and self.unit.is_leader()

    @cached_property
    def is_worker(self) -> bool:
        """Returns true if the unit is a worker."""
        return self.meta.name == "k8s-worker"

    @property
    def is_dying(self) -> bool:
        """Returns true if the unit is being removed."""
        return bool(self._stored.removing)

    def _apply_proxy_environment(self):
        """Apply the proxy settings from environment variables."""
        proxy_settings = self._get_proxy_env()
        if proxy_settings:
            log.info("Applying Proxied Environment Settings")
            with open("/etc/environment", mode="r", encoding="utf-8") as file:
                current_env = dict(line.strip().split("=", 1) for line in file if "=" in line)

            current_env.update(proxy_settings)
            with open("/etc/environment", mode="w", encoding="utf-8") as file:
                file.write("\n".join([f"{k}={v}" for k, v in current_env.items()]))

    def get_node_name(self) -> str:
        """Return the lowercase hostname.

        Returns:
            the hostname of the machine.
        """
        if self.xcp.name == "aws":
            return socket.getfqdn().lower()
        return socket.gethostname().lower()

    def get_cloud_name(self) -> str:
        """Return the underlying cloud name.

        Returns:
            the cloud hosting the machine.
        """
        return self.xcp.name or ""

    @on_error(ops.BlockedStatus("Failed to install k8s snap."), SnapError)
    def _install_k8s_snap(self):
        """Install the k8s snap package."""
        status.add(ops.MaintenanceStatus("Installing k8s snap"))
        log.info("Ensuring k8s snap version")
        snap_ensure("k8s", SnapState.Latest.value, self.config["channel"])

    @on_error(WaitingStatus("Failed to apply snap requirements"), subprocess.CalledProcessError)
    def _apply_snap_requirements(self):
        """Apply necessary snap requirements for the k8s snap.

        This method executes necessary scripts to ensure that the snap
        meets the network and interface requirements.
        """
        status.add(ops.MaintenanceStatus("Applying K8s requirements"))
        log.info("Applying K8s requirements")
        init_sh = "/snap/k8s/current/k8s/hack/init.sh"
        subprocess.check_call(shlex.split(init_sh))

    @on_error(WaitingStatus("Waiting for k8sd"), InvalidResponseError, K8sdConnectionError)
    def _check_k8sd_ready(self):
        """Check if k8sd is ready to accept requests."""
        log.info("Check if k8ds is ready")
        status.add(ops.MaintenanceStatus("Check k8sd ready"))
        self.api_manager.check_k8sd_ready()

    @on_error(
        ops.WaitingStatus("Waiting to bootstrap k8s snap"),
        AssertionError,
        InvalidResponseError,
        K8sdConnectionError,
    )
    def _bootstrap_k8s_snap(self):
        """Bootstrap k8s if it's not already bootstrapped."""
        if self.api_manager.is_cluster_bootstrapped():
            log.info("K8s cluster already bootstrapped")
            return

        bootstrap_config = BootstrapConfig()
        self._configure_datastore(bootstrap_config)
<<<<<<< HEAD
        self._configure_cloud_provider(bootstrap_config)
=======
        bootstrap_config.extra_sans = [_get_public_address()]
>>>>>>> 11a94be0

        status.add(ops.MaintenanceStatus("Bootstrapping Cluster"))

        binding = self.model.get_binding("juju-info")
        address = binding and binding.network.ingress_address
        node_name = self.get_node_name()
        payload = CreateClusterRequest(
            name=node_name, address=f"{address}:{K8SD_PORT}", config=bootstrap_config
        )

        # TODO: Make port (and address) configurable.
        self.api_manager.bootstrap_k8s_snap(payload)

    @status.on_error(
        ops.WaitingStatus("Configuring COS Integration"),
        subprocess.CalledProcessError,
        AssertionError,
    )
    def _configure_cos_integration(self):
        """Retrieve the join token from secret databag and join the cluster."""
        if not self.model.get_relation("cos-agent"):
            return

        status.add(ops.MaintenanceStatus("Configuring COS integration"))
        log.info("Configuring COS integration")
        if relation := self.model.get_relation("cos-tokens"):
            self.collector.request(relation)

    def _configure_datastore(self, config: BootstrapConfig):
        """Configure the datastore for the Kubernetes cluster.

        Args:
            config (BootstrapConfig): The bootstrap configuration object for
                the Kubernetes cluster that is being configured. This object
                will be modified in-place to include etcd's configuration details.
        """
        datastore = self.config.get("datastore")

        if datastore not in SUPPORTED_DATASTORES:
            log.error(
                "Invalid datastore: %s. Supported values: %s",
                datastore,
                ", ".join(SUPPORTED_DATASTORES),
            )
            status.add(ops.BlockedStatus(f"Invalid datastore: {datastore}"))
        assert datastore in SUPPORTED_DATASTORES  # nosec

        if datastore == "etcd":
            log.info("Using etcd as external datastore")
            etcd_relation = self.model.get_relation("etcd")

            assert etcd_relation, "Missing etcd relation"  # nosec
            assert self.etcd.is_ready, "etcd is not ready"  # nosec

            config.datastore_type = "external"
            etcd_config = self.etcd.get_client_credentials()
            config.datastore_ca_cert = etcd_config.get("client_ca", "")
            config.datastore_client_cert = etcd_config.get("client_cert", "")
            config.datastore_client_key = etcd_config.get("client_key", "")
            config.datastore_servers = self.etcd.get_connection_string().split(",")
        elif datastore == "dqlite":
            log.info("Using dqlite as datastore")

    def _configure_cloud_provider(self, config: BootstrapConfig):
        """Configure the cloud-provider for the Kubernetes cluster.

        Args:
            config (BootstrapConfig): The bootstrap configuration object for
                the Kubernetes cluster that is being configured. This object
                will be modified in-place.
        """
        if self.xcp.has_xcp:
            log.info("Using external as cloud-provider")
            config.cloud_provider = "external"

    def _revoke_cluster_tokens(self):
        """Revoke tokens for the units in the cluster and k8s-cluster relations.

        if self is dying, only try to remove itself from the cluster
        """
        log.info("Garbage collect cluster tokens")
        to_remove = {self.unit} if self.is_dying else None

        if peer := self.model.get_relation("cluster"):
            self.distributor.revoke_tokens(
                relation=peer,
                token_strategy=TokenStrategy.CLUSTER,
                token_type=ClusterTokenType.CONTROL_PLANE,
                to_remove=to_remove,
            )

        if workers := self.model.get_relation("k8s-cluster"):
            self.distributor.revoke_tokens(
                relation=workers,
                token_strategy=TokenStrategy.CLUSTER,
                token_type=ClusterTokenType.WORKER,
                to_remove=to_remove,
            )

    def _create_cluster_tokens(self):
        """Create tokens for the units in the cluster and k8s-cluster relations."""
        log.info("Prepare clustering")
        if peer := self.model.get_relation("cluster"):
            node_name = self.get_node_name()
            peer.data[self.unit]["node-name"] = node_name
            peer.data[self.unit]["joined"] = node_name

            self.distributor.allocate_tokens(
                relation=peer,
                token_strategy=TokenStrategy.CLUSTER,
                token_type=ClusterTokenType.CONTROL_PLANE,
            )

        if workers := self.model.get_relation("k8s-cluster"):
            self.distributor.allocate_tokens(
                relation=workers,
                token_strategy=TokenStrategy.CLUSTER,
                token_type=ClusterTokenType.WORKER,
            )

    def _create_cos_tokens(self):
        """Create COS tokens and distribute them to peers and workers.

        This method creates COS tokens and distributes them to peers and workers
        if relations exist.
        """
        if not self.model.get_relation("cos-agent"):
            return

        log.info("Prepare cos tokens")
        if rel := self.model.get_relation("cos-tokens"):
            self.distributor.allocate_tokens(relation=rel, token_strategy=TokenStrategy.COS)

        if rel := self.model.get_relation("cos-worker-tokens"):
            self.distributor.allocate_tokens(relation=rel, token_strategy=TokenStrategy.COS)

    @on_error(
        WaitingStatus("Waiting for enable functionalities"),
        InvalidResponseError,
        K8sdConnectionError,
    )
    def _enable_functionalities(self):
        """Enable necessary components for the Kubernetes cluster."""
        status.add(ops.MaintenanceStatus("Enabling Functionalities"))
        log.info("Enabling Functionalities")
        dns_config = DNSConfig(enabled=True)
        network_config = NetworkConfig(enabled=True)
        user_cluster_config = UserFacingClusterConfig(dns=dns_config, network=network_config)
        update_request = UpdateClusterConfigRequest(config=user_cluster_config)

        self.api_manager.update_cluster_config(update_request)

    def _get_scrape_jobs(self):
        """Retrieve the Prometheus Scrape Jobs.

        Returns:
            List[Dict]: A list of metrics endpoints available for scraping.
            Returns an empty list if the token cannot be retrieved or if the
            "cos-tokens" relation does not exist.
        """
        relation = self.model.get_relation("cos-tokens")
        if not relation:
            log.warning("No cos-tokens available")
            return []

        try:
            with self.collector.recover_token(relation) as token:
                return self.cos.get_metrics_endpoints(
                    self.get_node_name(), token, self.is_control_plane
                )
        except AssertionError:
            log.exception("Failed to get COS token.")
        return []

    def _get_proxy_env(self) -> Dict[str, str]:
        """Retrieve the Juju model config proxy values.

        Returns:
            Dict: A dictionary containing the proxy settings,
                or None if no values are configured.
        """
        proxy_env_keys = {
            "JUJU_CHARM_HTTP_PROXY",
            "JUJU_CHARM_HTTPS_PROXY",
            "JUJU_CHARM_NO_PROXY",
        }
        proxy_settings = {}
        for key in proxy_env_keys:
            env_key = key.split("JUJU_CHARM_")[-1]
            env_value = os.getenv(key)
            if env_value:
                proxy_settings[env_key] = env_value
                proxy_settings[env_key.lower()] = env_value
        return proxy_settings

    def _get_snap_version(self) -> Optional[str]:
        """Retrieve the version of the installed Kubernetes snap package.

        Returns:
            Optional[str]: The version of the installed k8s snap package, or None if
            not available.
        """
        cmd = "snap list k8s"
        result = subprocess.check_output(shlex.split(cmd))
        output = result.decode().strip()
        match = re.search(r"(\d+\.\d+(?:\.\d+)?)", output)

        if match:
            return match.group()

        log.info("Snap k8s not found or no version available.")
        return None

    @on_error(
        WaitingStatus("Waiting for Cluster token"),
        AssertionError,
        InvalidResponseError,
        K8sdConnectionError,
    )
    def _join_cluster(self):
        """Retrieve the join token from secret databag and join the cluster."""
        if self.is_control_plane and self.api_manager.is_cluster_bootstrapped():
            return

        if not (relation := self.model.get_relation("cluster")):
            return

        if self.collector.joined(relation):
            return

        status.add(ops.MaintenanceStatus("Joining cluster"))
        with self.collector.recover_token(relation) as token:
            binding = self.model.get_binding(relation.name)
            address = binding and binding.network.ingress_address
            node_name = self.get_node_name()
            cluster_addr = f"{address}:{K8SD_PORT}"
            log.info("Joining %s to %s...", node_name, cluster_addr)
            request = JoinClusterRequest(name=node_name, address=cluster_addr, token=token)
            if self.is_control_plane:
                request.config = ControlPlaneNodeJoinConfig()
                request.config.extra_sans = [_get_public_address()]

            self.api_manager.join_cluster(request)
            log.info("Success")

    def _reconcile(self, event):
        """Reconcile state change events.

        Args:
            event: ops.EventBase - event that triggered the reconciliation
        """
        self._evaluate_removal(event)
        if self.is_dying and self.lead_control_plane:
            self._revoke_cluster_tokens()
        if self.is_dying:
            self._update_status()
            self._last_gasp(event)
            return

        self._apply_proxy_environment()
        self._install_k8s_snap()
        self._apply_snap_requirements()
        self._check_k8sd_ready()
        if self.lead_control_plane:
            self._bootstrap_k8s_snap()
            self._enable_functionalities()
            self._create_cluster_tokens()
            self._create_cos_tokens()
            self._apply_cos_requirements()
            self._revoke_cluster_tokens()
        self._join_cluster()
        self._configure_cos_integration()
        self._update_status()
        self._apply_node_labels()
        if self.is_control_plane:
            self._copy_internal_kubeconfig()
            self._expose_ports()

    @on_error(
        ops.WaitingStatus("Cluster not yet ready"),
        AssertionError,
        subprocess.CalledProcessError,
        InvalidResponseError,
        K8sdConnectionError,
    )
    def _update_status(self):
        """Check k8s snap status."""
        if self.is_dying:
            status.add(ops.WaitingStatus("Preparing to leave cluster"))
            return
        if self.is_worker:
            relation = self.model.get_relation("cluster")
            assert relation, "Missing cluster relation with k8s"  # nosec
        else:
            assert self.api_manager.is_cluster_ready(), "control-plane not yet ready"  # nosec
        if version := self._get_snap_version():
            self.unit.set_workload_version(version)

    def _evaluate_removal(self, event: ops.EventBase):
        """Determine if my unit is being removed.

        Args:
            event: ops.EventBase - event that triggered charm hook
        """
        if self.is_dying:
            return
        if isinstance(event, ops.RelationDepartedEvent):
            # if a unit is departing, and it's me?
            self._stored.removing = event.departing_unit == self.unit
        elif isinstance(event, (ops.RemoveEvent, ops.StopEvent)):
            # If I myself am dying, its me!
            self._stored.removing = True

    def _last_gasp(self, event):
        """Busy wait on stop event until the unit isn't clustered anymore.

        Args:
            event: ops.EventBase - event that triggered charm hook
        """
        if not isinstance(event, ops.StopEvent):
            return
        busy_wait = 30
        status.add(ops.MaintenanceStatus("Awaiting cluster removal"))
        while busy_wait and self.api_manager.is_cluster_bootstrapped():
            log.info("Waiting for this unit to uncluster")
            sleep(1)
            busy_wait -= 1

    @status.on_error(ops.BlockedStatus("Cannot apply node-labels"), LabelMaker.NodeLabelError)
    def _apply_node_labels(self):
        """Apply labels to the node."""
        status.add(ops.MaintenanceStatus("Apply Node Labels"))
        node = self.get_node_name()
        if self.labeler.active_labels() is not None:
            self.labeler.apply_node_labels()
            log.info("Node %s labelled successfully", node)
        else:
            log.info("Node %s not yet labelled", node)

    def _on_update_status(self, _event: ops.UpdateStatusEvent):
        """Handle update-status event."""
        if not self.reconciler.stored.reconciled:
            return
        try:
            with status.context(self.unit):
                self._update_status()
        except status.ReconcilerError:
            log.exception("Can't to update_status")

    @property
    def _internal_kubeconfig(self) -> Path:
        """Return the highest authority kube config for this unit."""
        return ETC_KUBERNETES / ("admin.conf" if self.is_control_plane else "kubelet.conf")

    @on_error(ops.WaitingStatus(""))
    def _copy_internal_kubeconfig(self):
        """Write internal kubeconfig to /root/.kube/config."""
        status.add(ops.MaintenanceStatus("Generating KubeConfig"))
        KUBECONFIG.parent.mkdir(parents=True, exist_ok=True)
        KUBECONFIG.write_bytes(self._internal_kubeconfig.read_bytes())

    def _expose_ports(self):
        """Expose ports for public clouds to access api endpoints."""
        log.info("Exposing api ports")
        content = yaml.safe_load(KUBECONFIG.read_text())
        endpoint = urlparse(content["clusters"][0]["cluster"]["server"])
        self.unit.open_port("tcp", endpoint.port)

    def _get_external_kubeconfig(self, event: ops.ActionEvent):
        """Retrieve a public kubeconfig via a charm action.

        Args:
            event: ops.ActionEvent - event that triggered the action
        """
        try:
            server = event.params.get("server")
            if not server:
                log.info("No server requested, use public-address")
                server = f"{_get_public_address()}:6443"
            log.info("Requesting kubeconfig for server=%s", server)
            resp = self.api_manager.get_kubeconfig(server)
            event.set_results({"kubeconfig": resp})
        except (InvalidResponseError, K8sdConnectionError) as e:
            event.fail(f"Failed to retrieve kubeconfig: {e}")


if __name__ == "__main__":  # pragma: nocover
    ops.main.main(K8sCharm)<|MERGE_RESOLUTION|>--- conflicted
+++ resolved
@@ -237,11 +237,8 @@
 
         bootstrap_config = BootstrapConfig()
         self._configure_datastore(bootstrap_config)
-<<<<<<< HEAD
         self._configure_cloud_provider(bootstrap_config)
-=======
         bootstrap_config.extra_sans = [_get_public_address()]
->>>>>>> 11a94be0
 
         status.add(ops.MaintenanceStatus("Bootstrapping Cluster"))
 
