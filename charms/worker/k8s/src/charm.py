#!/usr/bin/env python3

# Copyright 2025 Canonical Ltd.
# See LICENSE file for licensing details.

# Learn more at: https://juju.is/docs/sdk

"""K8s Charm.

A machine charm which operates a complete Kubernetes cluster.

This charm installs and operates a Kubernetes cluster via the k8s snap. It exposes
relations to co-operate with other kubernetes components such as optional CNIs,
optional cloud-providers, optional schedulers, external backing stores, and external
certificate storage.
"""

import hashlib
import ipaddress
import logging
import os
import shlex
import socket
import subprocess
from collections import defaultdict
from functools import cached_property
from pathlib import Path
from time import sleep
from typing import Dict, FrozenSet, List, Optional, Tuple, Union
from urllib.parse import urlparse

<<<<<<< HEAD
=======
import config.arg_files
import config.bootstrap
>>>>>>> 7b2e747e
import config.extra_args
import config.resource
import containerd
import k8s.node
import ops
import utils
import yaml
from certificates import K8sCertificates, RefreshCertificates
from cloud_integration import CloudIntegration
from config.cluster import assemble_cluster_config
from cos_integration import COSIntegration
from endpoints import build_url
from events import update_status
from inspector import ClusterInspector
from k8s.client import kubectl
from kube_control import configure as configure_kube_control
from literals import (
    APISERVER_CERT,
    APISERVER_PORT,
    BOOTSTRAP_CERTIFICATES,
    BOOTSTRAP_DATASTORE,
    BOOTSTRAP_NODE_TAINTS,
    BOOTSTRAP_POD_CIDR,
    BOOTSTRAP_SERVICE_CIDR,
    CLUSTER_CERTIFICATES_DOMAIN_NAME_KEY,
    CLUSTER_CERTIFICATES_KEY,
    CLUSTER_CERTIFICATES_KUBELET_FORMATTER_KEY,
    CLUSTER_RELATION,
    CLUSTER_WORKER_RELATION,
    COMMON_NAME_CONFIG_KEY,
    CONTAINERD_HTTP_PROXY,
    CONTAINERD_RELATION,
    CONTAINERD_SERVICE_NAME,
    COS_RELATION,
    COS_TOKENS_RELATION,
    COS_TOKENS_WORKER_RELATION,
    DATASTORE_NAME_MAPPING,
    DATASTORE_TYPE_ETCD,
    DATASTORE_TYPE_EXTERNAL,
    DATASTORE_TYPE_K8S_DQLITE,
    DEPENDENCIES,
    ETC_KUBERNETES,
    ETCD_RELATION,
    EXTERNAL_LOAD_BALANCER_PORT,
    EXTERNAL_LOAD_BALANCER_RELATION,
    EXTERNAL_LOAD_BALANCER_REQUEST_NAME,
    EXTERNAL_LOAD_BALANCER_RESPONSE_NAME,
    K8SD_PORT,
    K8SD_SNAP_SOCKET,
    KUBECONFIG,
    KUBECTL_PATH,
    KUBELET_CN_FORMATTER_CONFIG_KEY,
    SNAP_RESOURCE_NAME,
    SUPPORTED_DATASTORES,
)
from loadbalancer_interface import LBProvider
from ops.interface_kube_control import KubeControlProvides
from pki import get_certificate_sans
from pydantic import SecretStr
from snap import management as snap_management
from snap import version as snap_version
from token_distributor import ClusterTokenType, TokenCollector, TokenDistributor, TokenStrategy
from typing_extensions import Literal
from upgrade import K8sDependenciesModel, K8sUpgrade

import charms.contextual_status as status
import charms.node_base.address as node_address
import charms.operator_libs_linux.v2.snap as snap_lib
from charms.contextual_status import ReconcilerError, on_error
from charms.grafana_agent.v0.cos_agent import COSAgentProvider
from charms.interface_external_cloud_provider import ExternalCloudProvider
from charms.k8s.v0.k8sd_api_manager import (
    BootstrapConfig,
    ControlPlaneNodeJoinConfig,
    CreateClusterRequest,
    InvalidResponseError,
    JoinClusterRequest,
    K8sdAPIManager,
    K8sdConnectionError,
    NodeJoinConfig,
    UnixSocketConnectionFactory,
    UpdateClusterConfigRequest,
    UserFacingDatastoreConfig,
)
from charms.kubernetes_libs.v0.etcd import EtcdReactiveRequires
from charms.node_base import LabelMaker
from charms.operator_libs_linux.v1 import systemd
from charms.reconciler import Reconciler

# Log messages can be retrieved using juju debug-log
log = logging.getLogger(__name__)


def _get_juju_public_address() -> str:
    """Get public address from juju.

    Returns:
        (str) public ip address of the unit
    """
    cmd = ["unit-get", "public-address"]
    return subprocess.check_output(cmd).decode("UTF-8").strip()


def _cluster_departing_unit(event: ops.EventBase) -> Union[Literal[False], ops.Unit]:
    """Determine if the given event signals the end of the cluster for this unit.

    Args:
        event (ops.EventBase): event to consider.

    Returns:
        Literal[False] | ops.Unit - False or the Unit leaving the cluster
    """
    return (
        isinstance(event, ops.RelationDepartedEvent)
        and event.relation.name in ["k8s-cluster", "cluster"]
        and event.departing_unit
        or False
    )


class NodeRemovedError(Exception):
    """Raised to prevent reconciliation of dying node."""


class K8sCharm(ops.CharmBase):
    """A charm for managing a K8s cluster via the k8s snap.

    Attrs:
        is_worker: true if this is a worker unit
        is_control_plane: true if this is a control-plane unit
        lead_control_plane: true if this is a control-plane unit and its the leader
        is_upgrade_granted: true if the upgrade has been granted
        datastore: the datastore used for Kubernetes
        certificate_refresh: event source for certificate refresh
        external_load_balancer_address: the external load balancer address, if available
    """

    _stored = ops.StoredState()
    certificate_refresh = ops.EventSource(RefreshCertificates)

    def __init__(self, *args):
        """Initialise the K8s charm.

        Args:
            args: Arguments passed to the CharmBase parent constructor.
        """
        super().__init__(*args)
        factory = UnixSocketConnectionFactory(unix_socket=K8SD_SNAP_SOCKET, timeout=320)
        self.snap_installation_resource = config.resource.CharmResource(self, SNAP_RESOURCE_NAME)
        self.api_manager = K8sdAPIManager(factory)
        xcp_relation = "external-cloud-provider" if self.is_control_plane else ""
        self.cloud_integration = CloudIntegration(self, self.is_control_plane)
        self.xcp = ExternalCloudProvider(self, xcp_relation)
        self.cluster_inspector = ClusterInspector(kubeconfig_path=self.kubeconfig)
        self.upgrade = K8sUpgrade(
            self,
            cluster_inspector=self.cluster_inspector,
            relation_name="upgrade",
            substrate="vm",
            dependency_model=K8sDependenciesModel(**DEPENDENCIES),
        )
        self.cos = COSIntegration(self)
        self.update_status = update_status.Handler(self, self.upgrade)
        self.distributor = TokenDistributor(self, self.get_node_name(), self.api_manager)
        self.collector = TokenCollector(self, self.get_node_name())
        self.labeller = LabelMaker(
            self,
            kubeconfig_path=self.kubeconfig,
            kubectl=KUBECTL_PATH,
            user_label_key="node-labels",
            timeout=15,
        )
        self._stored.set_default(is_dying=False, cluster_name=str())

        self.cos_agent = COSAgentProvider(
            self,
            scrape_configs=self._get_scrape_jobs,
            refresh_events=[
                self.on.cluster_relation_joined,
                self.on.cluster_relation_changed,
                self.on.cos_tokens_relation_joined,
                self.on.cos_tokens_relation_changed,
                self.on.config_changed,
                self.on.upgrade_charm,
                self.cos.refresh_event,
            ],
        )

        if self.is_control_plane:
            self.etcd = EtcdReactiveRequires(self)
            self.kube_control = KubeControlProvides(self, endpoint="kube-control")
            self.framework.observe(self.on.get_kubeconfig_action, self._get_external_kubeconfig)
            self.external_load_balancer = LBProvider(self, EXTERNAL_LOAD_BALANCER_RELATION)
        self.certificates = K8sCertificates(self, self.certificate_refresh)
        self.reconciler = Reconciler(
            self,
            self._reconcile,
            exit_status=self.update_status.active_status,
            custom_events=self.certificates.events,
        )
        self.framework.observe(self.on.refresh_certs_action, self._on_refresh_certs_action)

    @property
    def external_load_balancer_address(self) -> str:
        """Return the external load balancer address.

        Raises:
            LookupError: If the loadbalancer response has errors.
        """
        if not self.is_control_plane:
            log.warning("External load balancer is only configured for control-plane units.")
            return ""

        if not self.external_load_balancer.is_available:
            log.warning(
                "External load balancer relation is not available but the address was requested."
            )
            return ""

        resp = self.external_load_balancer.get_response(EXTERNAL_LOAD_BALANCER_RESPONSE_NAME)
        if not resp:
            log.error("No response from external load balancer")
            return ""
        if resp.error:
            raise LookupError(f"External load balancer error: {resp.error}")

        return resp.address

    def _k8s_info(self, event: ops.EventBase):
        """Send cluster information on the kubernetes-info relation.

        Provide applications with cluster characteristics. This should only run on the lead
        k8s control plane unit.

        Args:
            event: ops.RelationChangedEvent - event triggered by the relation changed hook
        """
        if isinstance(event, ops.RelationChangedEvent) and event.relation.name == "ceph-k8s-info":
            event.relation.data[self.app]["kubelet-root-dir"] = "/var/lib/kubelet"

    @status.on_error(
        ops.WaitingStatus("Installing COS requirements"),
        subprocess.CalledProcessError,
        subprocess.TimeoutExpired,
    )
    def _apply_cos_requirements(self):
        """Apply COS requirements for integration.

        This method applies COS requirements for integration. It configures COS
        Integration by applying the manifests for COS Cluster Roles and
        kube-state-metrics (K-S-M).
        """
        if not self.model.relations[COS_RELATION]:
            return

        log.info("Apply COS Integrations")
        status.add(ops.MaintenanceStatus("Ensuring COS Integration"))
        kubectl("apply", "-f", "templates/cos_roles.yaml", kubeconfig=self.kubeconfig)
        kubectl("apply", "-f", "templates/ksm.yaml", kubeconfig=self.kubeconfig)
        self.cos.trigger_jobs_refresh()

    @property
    def is_control_plane(self) -> bool:
        """Returns true if the unit is a control-plane."""
        return not self.is_worker

    @property
    def lead_control_plane(self) -> bool:
        """Returns true if the unit is the leader control-plane."""
        return self.is_control_plane and self.unit.is_leader()

    @cached_property
    def is_worker(self) -> bool:
        """Returns true if the unit is a worker."""
        return self.meta.name == "k8s-worker"

    def get_worker_versions(self) -> Dict[str, List[ops.Unit]]:
        """Get the versions of the worker units.

        Returns:
            Dict[str, List[ops.Unit]]: A dictionary of versions and the units that have them.
        """
        versions = defaultdict(list)
        for relation in self.model.relations[CLUSTER_WORKER_RELATION]:
            for unit in relation.units:
                if version := relation.data[unit].get("version"):
                    versions[version].append(unit)
        return versions

    def _apply_proxy_environment(self):
        """Apply the proxy settings from environment variables."""
        proxy_settings = self._get_proxy_systemd_config()
        if proxy_settings:
            CONTAINERD_HTTP_PROXY.parent.mkdir(parents=True, exist_ok=True)
            existing = (
                CONTAINERD_HTTP_PROXY.exists()
                and CONTAINERD_HTTP_PROXY.read_text(encoding="utf-8")
                or ""
            )
            if written := existing != proxy_settings:
                log.info("Applying Proxied Environment Settings")
                CONTAINERD_HTTP_PROXY.write_text(proxy_settings, encoding="utf-8")
                systemd.daemon_reload()

            if written and systemd.service_running(CONTAINERD_SERVICE_NAME):
                # Reload the containerd service to apply the new settings
                log.info("Restarting %s", CONTAINERD_SERVICE_NAME)
                systemd.service_restart(CONTAINERD_SERVICE_NAME)
            else:
                log.info("No changes to proxy settings, skipping reload")
        else:
            log.info("No proxy settings to apply")

    def _generate_unique_cluster_name(self) -> str:
        """Use a stable input to generate a unique cluster name.

        Returns:
            str: The unique cluster name.
        """
        stable_input = f"{self.app.name}-{self.model.uuid}"
        hashed = hashlib.sha256(stable_input.encode()).hexdigest()[:32]
        return f"k8s-{hashed}"

    def get_cluster_name(self) -> str:
        """Craft a unique name for the cluster once joined or bootstrapped.

        Note: It won't change for the lifetime of the unit.

        Returns:
            the cluster name.
        """
        unit, node = self.unit.name, self.get_node_name()
        if self._stored.cluster_name == "":
            if self.lead_control_plane:
                log.info("Lead control plane node %s generating unique cluster name.", node)
                self._stored.cluster_name = self._generate_unique_cluster_name()
            elif not (relation := self.model.get_relation(CLUSTER_RELATION)):
                log.warning(
                    "Node %s has no '%s' relation, cannot determine cluster name.",
                    node,
                    CLUSTER_RELATION,
                )
            elif (
                result := k8s.node.present(self.kubeconfig, node)
            ) != k8s.node.Presence.AVAILABLE:
                log.warning("Node %s, is not available in cluster (status %s).", node, result)
            elif self.is_worker or self.api_manager.is_cluster_bootstrapped():
                self._stored.cluster_name = self.collector.cluster_name(relation, True)
            else:
                log.warning("Node %s isn't bootstrapped, skipping cluster name.", node)

        log.info("%s(%s) current cluster-name=%s", unit, node, self._stored.cluster_name)
        return str(self._stored.cluster_name)

    def get_node_name(self) -> str:
        """Return the lowercase hostname.

        Returns:
            the hostname of the machine.
        """
        if self.xcp.name == "aws":
            return socket.getfqdn().lower()
        return socket.gethostname().lower()

    def get_cloud_name(self) -> str:
        """Return the underlying cloud name.

        Returns:
            the cloud hosting the machine.
        """
        return self.xcp.name or ""

    @on_error(ops.BlockedStatus("Failed to install snaps."), snap_lib.SnapError)
    def _install_snaps(self):
        """Install snap packages."""
        status.add(ops.MaintenanceStatus("Ensuring snap installation"))
        snap_management(self)

    @on_error(
        ops.WaitingStatus("Waiting to apply snap requirements"), subprocess.CalledProcessError
    )
    def _apply_snap_requirements(self):
        """Apply necessary snap requirements for the k8s snap.

        This method executes necessary scripts to ensure that the snap
        meets the network and interface requirements.
        """
        status.add(ops.MaintenanceStatus("Ensuring snap requirements"))
        log.info("Applying K8s requirements")
        init_sh = "/snap/k8s/current/k8s/hack/init.sh"
        subprocess.check_call(shlex.split(init_sh))

    @on_error(ops.WaitingStatus("Waiting for k8sd"), InvalidResponseError, K8sdConnectionError)
    def _check_k8sd_ready(self):
        """Check if k8sd is ready to accept requests."""
        log.info("Check if k8ds is ready")
        status.add(ops.MaintenanceStatus("Ensuring snap readiness"))
        self.api_manager.check_k8sd_ready()

    def split_sans_by_type(self) -> Tuple[FrozenSet[str], FrozenSet[str]]:
        """Split SANs into IP addresses and DNS names.

        Returns:
            Tuple[FrozenSet[str], FrozenSet[str]]: IP addresses and DNS names.
        """
        ip_sans = set()
        dns_sans = set()

        for san in self._get_extra_sans():
            try:
                ip = ipaddress.ip_address(san)
                ip_sans.add(str(ip))
            except ValueError:
                dns_sans.add(san)
        return frozenset(ip_sans), frozenset(dns_sans)

    def _get_node_ips(self) -> List[str]:
        """Get the cluster node addresses for this unit.

        Returns:
            list[str]: A list containing up to two IP addresses for each IP
                version.
        """
        return node_address.by_relation_preferred(self, CLUSTER_RELATION, True)

    def _get_extra_sans(self):
        """Retrieve the certificate extra SANs.

        Raises:
            ReconcilerError: If it fails to get the external load balancer address.
        """
        # Get the extra SANs from the configuration
        extra_sans_str = str(self.config.get("kube-apiserver-extra-sans") or "")
        extra_sans = set(extra_sans_str.strip().split())

        # Add the ingress addresses of all units
        extra_sans.add(_get_juju_public_address())
        if addresses := node_address.by_relation(self, CLUSTER_RELATION, True):
            log.info("Adding ingress addresses to extra SANs")
            extra_sans |= set(addresses)

        # Add the external load balancer address
        try:
            if lb_addr := self.external_load_balancer_address:
                log.info("Adding external load balancer address to extra SANs")
                extra_sans.add(lb_addr)
        except LookupError as e:
            raise ReconcilerError(f"Failed to get external load balancer address: {e}") from e

        return sorted(extra_sans)

    def _assemble_bootstrap_config(self):
        """Assemble the bootstrap configuration for the Kubernetes cluster.

        Returns:
            BootstrapConfig: The bootstrap configuration object.
        """
        bootstrap_config = BootstrapConfig.model_construct()
        self.certificates.configure_certificates(bootstrap_config)
        self._configure_datastore(bootstrap_config)
        bootstrap_config.cluster_config = assemble_cluster_config(
            self, "external" if self.xcp.has_xcp else None
        )
        bootstrap_config.service_cidr = BOOTSTRAP_SERVICE_CIDR.get(self)
        bootstrap_config.pod_cidr = BOOTSTRAP_POD_CIDR.get(self)
        bootstrap_config.control_plane_taints = BOOTSTRAP_NODE_TAINTS.get(self).split()
        bootstrap_config.extra_sans = self._get_extra_sans()
        cluster_name = self.get_cluster_name()
        node_ips = self._get_node_ips()
        config.extra_args.craft(self.config, bootstrap_config, cluster_name, node_ips)
        return bootstrap_config

    def _configure_external_load_balancer(self) -> None:
        """Configure the external load balancer for the application.

        This method checks if the external load balancer is available and then
        proceeds to configure it by sending a request with the necessary parameters.
        It waits for a response from the external load balancer and handles any errors that
        may occur during the process.
        """
        if not self.is_control_plane:
            log.info("External load balancer is only configured for control-plane units.")
            return

        if not self.external_load_balancer.is_available:
            log.info("External load balancer relation is not available. Skipping setup.")
            return

        status.add(ops.MaintenanceStatus("Configuring external loadBalancer"))

        req = self.external_load_balancer.get_request(EXTERNAL_LOAD_BALANCER_REQUEST_NAME)
        req.protocol = req.protocols.tcp
        req.port_mapping = {EXTERNAL_LOAD_BALANCER_PORT: APISERVER_PORT}
        req.public = True
        if not req.health_checks:
            req.add_health_check(protocol=req.protocols.https, port=APISERVER_PORT, path="/livez")
        self.external_load_balancer.send_request(req)
        log.info("External load balancer request was sent")

        resp = self.external_load_balancer.get_response(EXTERNAL_LOAD_BALANCER_RESPONSE_NAME)
        if not resp:
            msg = "No response from external load balancer"
            status.add(ops.WaitingStatus(msg))
            raise ReconcilerError(msg)
        if resp.error:
            msg = f"External load balancer error: {resp.error}"
            status.add(ops.BlockedStatus(msg))
            raise ReconcilerError(msg)

        log.info("External load balancer is configured with address %s", resp.address)

    @on_error(
        ops.WaitingStatus("Waiting to bootstrap k8s snap"),
        ReconcilerError,
        InvalidResponseError,
        K8sdConnectionError,
    )
    def _bootstrap_k8s_snap(self):
        """Bootstrap k8s if it's not already bootstrapped."""
        if self.api_manager.is_cluster_bootstrapped():
            log.info("K8s cluster already bootstrapped")
            return

        if not (node_ips := self._get_node_ips()):
            log.info("Cannot cluster yet, no node IPs found")
            raise ReconcilerError("No node IPs found")

        status.add(ops.MaintenanceStatus("Bootstrapping Cluster"))
        payload = CreateClusterRequest(
            name=self.get_node_name(),
            address=f"{node_ips[0]}:{K8SD_PORT}",
            config=self._assemble_bootstrap_config(),
        )

        # TODO: Make port (and address) configurable.
        self.api_manager.bootstrap_k8s_snap(payload)

    @on_error(
        ops.BlockedStatus("Failed to apply containerd_custom_registries, check logs for details"),
        ValueError,
        FileNotFoundError,
        OSError,
    )
    def _config_containerd_registries(self):
        """Apply containerd custom registries."""
        registries, config = [], ""
        if self.is_control_plane:
            config = str(self.config["containerd-custom-registries"])
            registries = containerd.parse_registries(config)
            containerd.ensure_registry_configs(registries)

        for relation in self.model.relations[CONTAINERD_RELATION]:
            if self.lead_control_plane:
                containerd.share(config, self.app, relation)
                continue
            if self.is_control_plane:
                continue
            ## Only workers here, and they are limited to only relate to one containerd endpoint
            self.unit.status = ops.MaintenanceStatus("Ensuring containerd registries")
            registries = containerd.recover(relation)
            containerd.ensure_registry_configs(registries)

    def _configure_cos_integration(self):
        """Retrieve the join token from secret databag and join the cluster."""
        if not self.model.relations[COS_RELATION]:
            return

        status.add(ops.MaintenanceStatus("Updating COS integrations"))
        log.info("Updating COS integration")
        if relation := self.model.get_relation(COS_TOKENS_RELATION):
            self.collector.request(relation)

    def _get_valid_annotations(self) -> Optional[dict]:
        """Fetch and validate cluster-annotations from charm configuration.

        The values are expected to be a space-separated string of key-value pairs.

        Returns:
            dict: The parsed annotations if valid, otherwise None.

        Raises:
            ReconcilerError: If any annotation is invalid.
        """
        raw_annotations = self.config.get("cluster-annotations")
        if not raw_annotations:
            return None

        raw_annotations = str(raw_annotations)

        annotations = {}
        try:
            for key, value in [pair.split("=", 1) for pair in raw_annotations.split()]:
                if not key or not value:
                    raise ReconcilerError("Invalid Annotation")
                annotations[key] = value
        except ReconcilerError:
            log.exception("Invalid annotations: %s", raw_annotations)
            status.add(ops.BlockedStatus("Invalid Annotations"))
            raise

        return annotations

    def _configure_datastore(self, config: Union[BootstrapConfig, UpdateClusterConfigRequest]):
        """Configure the datastore for the Kubernetes cluster.

        Args:
            config (BootstrapConfig|UpdateClusterConfigRequst):
                The configuration object for the Kubernetes cluster. This object
                will be modified in-place to include etcd's configuration details.
        """
        datastore = BOOTSTRAP_DATASTORE.get(self)

        if datastore not in SUPPORTED_DATASTORES:
            log.error(
                "Invalid datastore: %s. Supported values: %s",
                datastore,
                ", ".join(SUPPORTED_DATASTORES),
            )
            status.add(ops.BlockedStatus(f"Invalid datastore: {datastore}"))
            raise ReconcilerError(f"Invalid datastore: {datastore}")

        if datastore == DATASTORE_TYPE_EXTERNAL:
            log.info("Using etcd as external datastore")
            etcd_relation = self.model.get_relation(ETCD_RELATION)

            if not etcd_relation:
                raise ReconcilerError("Missing etcd relation")

            if not self.etcd.is_ready:
                raise ReconcilerError("etcd is not ready")

            etcd_config = self.etcd.get_client_credentials()
            if isinstance(config, BootstrapConfig):
                config.datastore_type = DATASTORE_NAME_MAPPING.get(datastore)
                config.datastore_servers = self.etcd.get_connection_string().split(",")
                config.datastore_ca_cert = etcd_config.get("client_ca", "")
                config.datastore_client_cert = etcd_config.get("client_cert", "")
                config.datastore_client_key = etcd_config.get("client_key", "")
                log.info("etcd servers: %s", config.datastore_servers)
            elif isinstance(config, UpdateClusterConfigRequest):
                config.datastore = UserFacingDatastoreConfig()
                config.datastore.type = DATASTORE_NAME_MAPPING.get(datastore)
                config.datastore.servers = self.etcd.get_connection_string().split(",")
                config.datastore.ca_crt = etcd_config.get("client_ca", "")
                config.datastore.client_crt = etcd_config.get("client_cert", "")
                config.datastore.client_key = etcd_config.get("client_key", "")
                log.info("etcd servers: %s", config.datastore.servers)

        elif datastore == DATASTORE_TYPE_ETCD and isinstance(config, BootstrapConfig):
            config.datastore_type = DATASTORE_NAME_MAPPING.get(DATASTORE_TYPE_ETCD)
            log.info("Using managed etcd as datastore")
        elif datastore == DATASTORE_TYPE_K8S_DQLITE and isinstance(config, BootstrapConfig):
            config.datastore_type = DATASTORE_NAME_MAPPING.get(DATASTORE_TYPE_K8S_DQLITE)
            log.info("Using dqlite as datastore")

    def _revoke_cluster_tokens(self, event: ops.EventBase):
        """Revoke tokens for the units in the cluster and k8s-cluster relations.

        if self is dying, only try to remove itself from the cluster
        if event is relation_departed, remove that unit

        Args:
            event (ops.Event): event triggering token revocation

        """
        log.info("Garbage collect cluster tokens")
        to_remove = None
        if self._stored.is_dying is True:
            to_remove = self.unit
        elif unit := _cluster_departing_unit(event):
            to_remove = unit

        if peer := self.model.get_relation(CLUSTER_RELATION):
            self.distributor.revoke_tokens(
                relation=peer,
                token_strategy=TokenStrategy.CLUSTER,
                token_type=ClusterTokenType.CONTROL_PLANE,
                to_remove=to_remove,
            )

        for relation in self.model.relations[CLUSTER_WORKER_RELATION]:
            self.distributor.revoke_tokens(
                relation=relation,
                token_strategy=TokenStrategy.CLUSTER,
                token_type=ClusterTokenType.WORKER,
                to_remove=to_remove,
            )

    def _create_cluster_tokens(self):
        """Create tokens for the units in the cluster and k8s-cluster relations."""
        log.info("Prepare clustering")
        if peer := self.model.get_relation(CLUSTER_RELATION):
            self.distributor.allocate_tokens(
                relation=peer,
                token_strategy=TokenStrategy.CLUSTER,
                token_type=ClusterTokenType.CONTROL_PLANE,
            )

        for relation in self.model.relations[CLUSTER_WORKER_RELATION]:
            self.distributor.allocate_tokens(
                relation=relation,
                token_strategy=TokenStrategy.CLUSTER,
                token_type=ClusterTokenType.WORKER,
            )

    def _create_cos_tokens(self):
        """Create COS tokens and distribute them to peers and workers.

        This method creates COS tokens and distributes them to peers and workers
        if relations exist.
        """
        if not self.model.relations[COS_RELATION]:
            return

        log.info("Prepare cos tokens")
        if rel := self.model.get_relation(COS_TOKENS_RELATION):
            self.distributor.allocate_tokens(
                relation=rel,
                token_strategy=TokenStrategy.COS,
                token_type=ClusterTokenType.CONTROL_PLANE,
            )

        for rel in self.model.relations[COS_TOKENS_WORKER_RELATION]:
            self.distributor.allocate_tokens(
                relation=rel,
                token_strategy=TokenStrategy.COS,
                token_type=ClusterTokenType.WORKER,
            )

    @on_error(
        ops.WaitingStatus("Ensure that the cluster configuration is up-to-date"),
        ReconcilerError,
        InvalidResponseError,
        K8sdConnectionError,
    )
    def _ensure_cluster_config(self):
        """Ensure that the cluster configuration is up-to-date.

        The snap will detect any changes and only perform necessary steps.
        There is no need to track changes in the charm.
        """
        status.add(ops.MaintenanceStatus("Ensure cluster config"))
        log.info("Ensure cluster-config")

        current_config = self.api_manager.get_cluster_config()

        update_request = UpdateClusterConfigRequest()
        self._configure_datastore(update_request)
        config_changed = update_request.datastore != current_config.metadata.datastore

        update_request.config = assemble_cluster_config(
            self, "external" if self.xcp.has_xcp else None, current_config.metadata.status
        )
        config_changed |= update_request.config != current_config.metadata.status

        configure_kube_control(self)
        if config_changed:
            self.api_manager.update_cluster_config(update_request)

    def _get_scrape_jobs(self):
        """Retrieve the Prometheus Scrape Jobs.

        Returns:
            List[Dict]: A list of metrics endpoints available for scraping.
            Returns an empty list if the token cannot be retrieved or if the
            "cos-tokens" relation does not exist.
        """
        relation = self.model.get_relation(COS_TOKENS_RELATION)
        if not relation:
            log.warning("No cos-tokens available")
            return []

        try:
            with self.collector.recover_token(relation) as token:
                return self.cos.get_metrics_endpoints(
                    self.get_node_name(), token, self.is_control_plane
                )
        except ReconcilerError:
            log.exception("Failed to get COS token.")
        return []

    @on_error(ops.WaitingStatus("Sharing Cluster Version"))
    def _update_kubernetes_version(self):
        """Update the unit Kubernetes version in the cluster relation.

        Raises:
            ReconcilerError: If the cluster integration is missing.
        """
        relation = self.model.get_relation(CLUSTER_RELATION)
        if not relation:
            status.add(ops.BlockedStatus("Missing cluster integration"))
            raise ReconcilerError("Missing cluster integration")
        version, _ = snap_version("k8s")
        if version:
            relation.data[self.unit]["version"] = version

    @on_error(ops.WaitingStatus("Announcing Certificates Provider"))
    def _announce_certificates_config(self) -> None:
        if not (provider := BOOTSTRAP_CERTIFICATES.get(self)):
            raise ReconcilerError("Missing certificates provider")

        for rel in self.model.relations[CLUSTER_WORKER_RELATION]:
            rel.data[self.app][CLUSTER_CERTIFICATES_KEY] = provider
            kubelet_formatter = str(self.config.get(KUBELET_CN_FORMATTER_CONFIG_KEY))
            rel.data[self.app][CLUSTER_CERTIFICATES_KUBELET_FORMATTER_KEY] = kubelet_formatter
            domain_name = str(self.config.get(COMMON_NAME_CONFIG_KEY))
            rel.data[self.app][CLUSTER_CERTIFICATES_DOMAIN_NAME_KEY] = domain_name
        else:
            log.info("Cluster (worker) relation not found, skipping certificates sharing.")
            return

    @on_error(ops.WaitingStatus("Announcing Kubernetes version"))
    def _announce_kubernetes_version(self) -> None:
        """Announce the Kubernetes version to the cluster.

        This method ensures that the Kubernetes version is consistent across the cluster.

        Raises:
            ReconcilerError: If the k8s snap is not installed, the version is missing,
                or the version does not match the local version.
        """
        local_version, _ = snap_version("k8s")
        if not local_version:
            raise ReconcilerError("k8s-snap is not installed")

        relation_config: Dict[str, List[ops.Relation]] = {
            "peer": self.model.relations[CLUSTER_RELATION],
            "worker": self.model.relations[CLUSTER_WORKER_RELATION],
        }

        waiting_units = dict.fromkeys(relation_config, 0)

        for role, relations in relation_config.items():
            for relation in relations:
                if not relation.units:
                    continue

                units = (unit for unit in relation.units if unit.name != self.unit.name)
                for unit in units:
                    unit_version = relation.data[unit].get("version")
                    if not unit_version:
                        raise ReconcilerError(f"Waiting for version from {unit.name}")
                    if unit_version != local_version:
                        waiting_units[role] += 1

                relation.data[self.app]["version"] = local_version

        if not any(waiting_units.values()):
            return

        role_names = {
            "peer": "Control Plane",
            "worker": "Worker",
        }

        waiting_parts = [
            f"{count} {role_names[role]}{'s' if count > 1 else ''}"
            for role, count in waiting_units.items()
            if count
        ]

        status_msg = f"Waiting for {', '.join(waiting_parts)} to upgrade"
        status.add(ops.WaitingStatus(status_msg))
        raise ReconcilerError(status_msg)

    def _get_proxy_systemd_config(self) -> str:
        """Retrieve the Juju model config proxy values.

        Returns:
            str: A multi-line string containing the systemd [Service] section configuration
            with proxy environment variables.
        """
        proxy_env_keys = {
            "JUJU_CHARM_HTTP_PROXY",
            "JUJU_CHARM_HTTPS_PROXY",
            "JUJU_CHARM_NO_PROXY",
        }
        proxy_settings = []
        for key in proxy_env_keys:
            env_value = os.getenv(key)
            if env_value:
                env_key = key.split("JUJU_CHARM_")[-1]
                proxy_settings.append(f"Environment={env_key}={env_value}")
                proxy_settings.append(f"Environment={env_key.lower()}={env_value}")
        if proxy_settings:
            proxy_settings = [
                "[Service]",
                f"# Autogenerated by juju app={self.app.name}",
            ] + proxy_settings
        return "\n".join(proxy_settings)

    @on_error(
        ops.WaitingStatus("Waiting for Cluster token"),
        ReconcilerError,
        InvalidResponseError,
        K8sdConnectionError,
    )
    def _join_cluster(self, event: ops.EventBase):
        """Retrieve the join token from secret databag and join the cluster.

        Args:
            event (ops.EventBase): event triggering the join
        """
        if not (relation := self.model.get_relation(CLUSTER_RELATION)):
            status.add(ops.BlockedStatus("Missing cluster integration"))
            raise ReconcilerError("Missing cluster integration")

        if local_cluster := self.get_cluster_name():
            self.cloud_integration.integrate(local_cluster, event)
            return

        status.add(ops.MaintenanceStatus("Joining cluster"))
        with self.collector.recover_token(relation) as token:
            remote_cluster = self.collector.cluster_name(relation, False) if relation else ""
            self.cloud_integration.integrate(remote_cluster, event)
            self._join_with_token(token, remote_cluster)

    def _join_with_token(self, token: str, cluster_name: str):
        """Join the cluster with the given token.

        Args:
            token (str): The token to use for joining the cluster.
            cluster_name (str): The name of the cluster to join.
        """
        node_ips = self._get_node_ips()
        node_name = self.get_node_name()
        cluster_addr = f"{node_ips[0]}:{K8SD_PORT}"
        log.info("Joining %s(%s) to %s...", self.unit, node_name, cluster_name)
        request = JoinClusterRequest(name=node_name, address=cluster_addr, token=SecretStr(token))
        if self.is_control_plane:
            request.config = ControlPlaneNodeJoinConfig()
            request.config.extra_sans = self._get_extra_sans()
            config.extra_args.craft(self.config, request.config, cluster_name, node_ips)
        else:
            request.config = NodeJoinConfig()
            config.extra_args.craft(self.config, request.config, cluster_name, node_ips)

            bootstrap_node_taints = BOOTSTRAP_NODE_TAINTS.get(self).strip().split()
            config.extra_args.taint_worker(request.config, bootstrap_node_taints)

        self.certificates.configure_certificates(request.config)
        self.api_manager.join_cluster(request)
        log.info("Joined %s(%s)", self.unit, node_name)

    @on_error(ops.WaitingStatus("Awaiting cluster removal"))
    def _death_handler(self, event: ops.EventBase):
        """Reconcile end of unit's position in the cluster.

        Args:
            event: ops.EventBase - events triggered after notification of removal

        Raises:
            NodeRemovedError: at the end of every loop to prevent the unit from ever reconciling
        """
        if self.lead_control_plane:
            self._revoke_cluster_tokens(event)
        self.update_status.run()
        if self._last_gasp():
            snap_management(self, remove=True)

        relation = self.model.get_relation(CLUSTER_RELATION)
        local_cluster = self.get_cluster_name()
        remote_cluster = self.collector.cluster_name(relation, False) if relation else ""
        if local_cluster and local_cluster != remote_cluster:
            status.add(ops.BlockedStatus("Cannot rejoin new cluster - remove unit"))

        raise NodeRemovedError()

    def _reconcile(self, event: ops.EventBase):
        """Reconcile state change events.

        Args:
            event: ops.EventBase - event that triggered the reconciliation
        """
        log.info("Reconcile event=%s", event)

        if self._evaluate_removal(event):
            self._death_handler(event)

        self.upgrade.handler(event)
        self._apply_proxy_environment()
        self._install_snaps()
        self._apply_snap_requirements()
        self._check_k8sd_ready()
        self._update_kubernetes_version()
        if self.lead_control_plane:
            self._k8s_info(event)
            self._configure_external_load_balancer()
            self._bootstrap_k8s_snap()
            self._ensure_cluster_config()
            self._create_cluster_tokens()
            self._create_cos_tokens()
            self._apply_cos_requirements()
            self._revoke_cluster_tokens(event)
            self._announce_kubernetes_version()
            self._announce_certificates_config()
        self._join_cluster(event)
        self._config_containerd_registries()
        self._configure_cos_integration()
        self.update_status.run()
        self._apply_node_labels()
        self._apply_extra_args()
        if self.is_control_plane:
            self._copy_internal_kubeconfig()
            self._expose_ports()
            self._ensure_cert_sans()

    def _evaluate_removal(self, event: ops.EventBase) -> bool:
        """Determine if my unit is being removed.

        Args:
            event: ops.EventBase - event that triggered charm hook

        Returns:
            True if being removed, otherwise False
        """
        if self._stored.is_dying is True:
            pass
        elif (unit := _cluster_departing_unit(event)) and unit == self.unit:
            # Juju says I am being removed
            self._stored.is_dying = True
        elif (
            isinstance(event, ops.RelationBrokenEvent)
            and event.relation.name == "cluster"
            and self.is_worker
        ):
            # Control-plane never experience RelationBroken on "cluster", it's a peer relation
            # Worker units experience RelationBroken on "cluster" when the relation is removed
            # or this unit is being removed.
            self._stored.is_dying = True
        elif (
            self.is_worker
            and self.get_cluster_name()
            and (relation := self.model.get_relation(CLUSTER_RELATION))
            and not relation.units
        ):
            # If a worker unit has been clustered,
            # but there are no more control-plane units on the relation
            # this unit cannot be re-clustered
            self._stored.is_dying = True
        elif isinstance(event, (ops.RemoveEvent, ops.StopEvent)):
            # If I myself am dying, its me!
            self._stored.is_dying = True
        return bool(self._stored.is_dying)

    def _last_gasp(self):
        """Busy wait on stop event until the unit isn't clustered anymore.

        Returns:
            bool: True if successfully unclustered within time limit, False
                otherwise.
        """
        busy_wait, reported_down = 30, 0
        status.add(ops.MaintenanceStatus("Ensuring cluster removal"))
        while busy_wait and reported_down != 3:
            log.info("Waiting for this unit to uncluster")
            readiness = k8s.node.ready(self.kubeconfig, self.get_node_name())
            if readiness == k8s.node.Status.READY or self.api_manager.is_cluster_bootstrapped():
                log.info("Node is still reportedly clustered")
                reported_down = 0
            else:
                reported_down += 1
            sleep(1)
            busy_wait -= 1
        return reported_down == 3

    @status.on_error(ops.BlockedStatus("Cannot apply node-labels"), LabelMaker.NodeLabelError)
    def _apply_node_labels(self):
        """Apply labels to the node."""
        status.add(ops.MaintenanceStatus("Ensuring Kubernetes Node Labels"))
        node = self.get_node_name()
        if self.labeller.active_labels() is not None:
            self.labeller.apply_node_labels()
            log.info("Node %s labelled successfully", node)
        else:
            log.info("Node %s not yet labelled", node)

    def _apply_extra_args(self):
        """Apply extra args to the node."""
        if cluster_name := self.get_cluster_name():
            status.add(ops.MaintenanceStatus("Ensuring Kubernetes Extra Args"))
            file_args_config = config.arg_files.FileArgsConfig()
            node_ips = self._get_node_ips()
            config.extra_args.craft(self.config, file_args_config, cluster_name, node_ips)
            file_args_config.ensure()

    @property
    def kubeconfig(self) -> Path:
        """Return the highest authority kube config for this unit."""
        return ETC_KUBERNETES / ("admin.conf" if self.is_control_plane else "kubelet.conf")

    @on_error(ops.WaitingStatus(""))
    def _copy_internal_kubeconfig(self):
        """Write internal kubeconfig to /root/.kube/config."""
        status.add(ops.MaintenanceStatus("Regenerating KubeConfig"))
        KUBECONFIG.parent.mkdir(parents=True, exist_ok=True)
        KUBECONFIG.write_bytes(self.kubeconfig.read_bytes())

    def _expose_ports(self):
        """Expose ports for public clouds to access api endpoints."""
        log.info("Exposing api ports")
        content = yaml.safe_load(KUBECONFIG.read_text())
        endpoint = urlparse(content["clusters"][0]["cluster"]["server"])
        self.unit.open_port("tcp", endpoint.port)

    def _get_external_kubeconfig(self, event: ops.ActionEvent):
        """Retrieve a public kubeconfig via a charm action.

        Args:
            event: ops.ActionEvent - event that triggered the action
        """
        try:
            server = event.params.get("server")
            if not server:
                log.info("No server requested, use public address")

                try:
                    server = self._get_public_address()
                except LookupError as e:
                    event.fail(f"Failed to get public address: {e}")
                    return

                if not server:
                    event.fail("Failed to get public address. Check logs for details.")
                    return

                port = (
                    str(EXTERNAL_LOAD_BALANCER_PORT)
                    if self.external_load_balancer.is_available
                    else str(APISERVER_PORT)
                )

                server = build_url(server, port, "https")
                log.info("Formatted server address: %s", server)
            log.info("Requesting kubeconfig for server=%s", server)
            resp = self.api_manager.get_kubeconfig(server)
            event.set_results({"kubeconfig": resp})
        except (InvalidResponseError, K8sdConnectionError) as e:
            event.fail(f"Failed to retrieve kubeconfig: {e}")

    def _get_public_address(self) -> str:
        """Get the most public address either from external load balancer or from juju.

        If the external load balancer is available and the unit is a control-plane unit,
        the external load balancer address will be used. Otherwise, the juju public address
        will be used.
        NOTE: Don't ignore the unit's IP in the extra SANs just because there's a load balancer.

        Returns:
            str: The public ip address of the unit.

        Raises:
            LookupError: If it fails to get the external load balancer address.
        """
        try:
            if lb_addr := self.external_load_balancer_address:
                log.info("Using external load balancer address as the public address")
                return lb_addr
        except LookupError as e:
            raise LookupError(f"Failed to get external load balancer address: {e}") from e

        log.info("Using juju public address as the public address")
        return _get_juju_public_address()

    @on_error(
        ops.WaitingStatus("Ensuring SANs are up-to-date"),
        InvalidResponseError,
        K8sdConnectionError,
    )
    def _ensure_cert_sans(self):
        """Ensure the certificate SANs are up-to-date.

        This method checks if the certificate SANs match the required extra SANs.
        If they are not, the certificates are refreshed with the new SANs.
        """
        if not self.is_control_plane:
            return
        if BOOTSTRAP_CERTIFICATES.get(self) == "external":
            # TODO: This should be implemented once k8s-snap offers an API endpoint
            # to update the certificates in the node.
            log.info("External certificates are used, skipping SANs update")
            return

        extra_sans = self._get_extra_sans()
        if not extra_sans:
            log.info("No extra SANs to update")
            return

        dns_sans, ip_sans = get_certificate_sans(APISERVER_CERT)
        all_cert_sans = dns_sans + ip_sans

        missing_sans = [san for san in extra_sans if san not in all_cert_sans]
        if missing_sans:
            all_sans = sorted(set(all_cert_sans) | set(extra_sans))
            log.info(
                "%s not in cert SANs. Refreshing certs with new SANs: %s", missing_sans, all_sans
            )
            status.add(ops.MaintenanceStatus("Refreshing Certificates"))
            if BOOTSTRAP_CERTIFICATES.get(self) == "self-signed":
                self.api_manager.refresh_certs(all_sans)
            elif BOOTSTRAP_CERTIFICATES.get(self) == "external":
                self.certificate_refresh.emit()
            log.info("Certificates have been refreshed")

        log.info("Certificate SANs are up-to-date")

    def _on_refresh_certs_action(self, event: ops.ActionEvent):
        """Handle the refresh-certs action."""
        if self.is_control_plane:
            expires_in = event.params["expires-in"]
            ttl_seconds = utils.ttl_to_seconds(expires_in)
            sans = self._get_extra_sans()
            try:
                self.api_manager.refresh_certs(extra_sans=sans, expiration_seconds=ttl_seconds)
            except (InvalidResponseError, K8sdConnectionError) as e:
                event.fail(f"Failed to refresh certificates: {e}")


if __name__ == "__main__":  # pragma: nocover
    ops.main(K8sCharm)<|MERGE_RESOLUTION|>--- conflicted
+++ resolved
@@ -29,11 +29,7 @@
 from typing import Dict, FrozenSet, List, Optional, Tuple, Union
 from urllib.parse import urlparse
 
-<<<<<<< HEAD
-=======
 import config.arg_files
-import config.bootstrap
->>>>>>> 7b2e747e
 import config.extra_args
 import config.resource
 import containerd
