# Copyright 2025 Canonical Ltd.
# See LICENSE file for licensing details.
# This file configures Charmcraft.
# See https://juju.is/docs/sdk/charmcraft-config for guidance.

name: k8s
title: Kubernetes
summary: A machine charm for K8s
description: |-
  A machine charm which operates a complete Kubernetes cluster.

  This charm installs and operates a Kubernetes cluster via the k8s snap. It exposes
  relations to co-operate with other kubernetes components such as optional CNIs,
  optional cloud-providers, optional schedulers, external backing stores, and external
  certificate storage.

  This charm provides the following running components:
  * kube-apiserver
  * kube-scheduler
  * kube-controller-manager
  * kube-proxy
  * kubelet
  * containerd

  This charm can optionally disable the following components:
  * A Kubernetes Backing Store
  * A Kubernetes CNI
links:
  contact: https://launchpad.net/~containers
  documentation: https://discourse.charmhub.io/t/k8s-docs-index/13134
  issues:
  - https://github.com/canonical/k8s-operator/issues
  source:
    - https://github.com/canonical/k8s-operator

assumes:
  - juju >= 3.3

type: charm
platforms:
  ubuntu-20.04-amd64:
    build-on:
      - ubuntu@20.04:amd64
    build-for:
      - ubuntu@20.04:amd64
  ubuntu-20.04-arm64:
    build-on:
      - ubuntu@20.04:arm64
    build-for:
      - ubuntu@20.04:arm64

  ubuntu-22.04-amd64:
    build-on:
      - ubuntu@22.04:amd64
    build-for:
      - ubuntu@22.04:amd64
  ubuntu-22.04-arm64:
    build-on:
      - ubuntu@22.04:arm64
    build-for:
      - ubuntu@22.04:arm64

  ubuntu-24.04-amd64:
    build-on:
      - ubuntu@24.04:amd64
    build-for:
      - ubuntu@24.04:amd64
  ubuntu-24.04-arm64:
    build-on:
      - ubuntu@24.04:arm64
    build-for:
      - ubuntu@24.04:arm64
config:
  options:
    cluster-annotations:
      type: string
      default: ""
      description: |
        Space-separated list of (key/value) pairs) that can be
        used to add arbitrary metadata configuration to the Canonical
        Kubernetes cluster. For more information, see the upstream Canonical
        Kubernetes documentation about annotations:

        https://documentation.ubuntu.com/canonical-kubernetes/latest/src/snap/reference/annotations/

        Example:
          e.g.: key1=value1 key2=value2
    bootstrap-datastore:
      default: dqlite
      type: string
      description: |
        The datastore to use in Canonical Kubernetes. This cannot be changed
        after deployment. Allowed values are "dqlite" and "etcd". If "etcd" is
        chosen, the charm should be integrated with the etcd charm.
    bootstrap-certificates:
      type: string
      default: "self-signed"
      description: |
        The type of certificates to use in Canonical Kubernetes. This cannot be
        changed after deployment. Allowed values are "self-signed" and "external".
    bootstrap-node-taints:
      type: string
      default: ""
      description: |
        Space-separated list of taints to apply to this node at registration time.

        This config is only used at bootstrap time when Kubelet first registers the
        node with Kubernetes. To change node taints after deploy time, use kubectl
        instead.

        For more information, see the upstream Kubernetes documentation about
        taints:
        https://kubernetes.io/docs/concepts/scheduling-eviction/taint-and-toleration/
    bootstrap-pod-cidr:
      type: string
      default: "10.1.0.0/16"
      description: |
        Comma-separated CIDR blocks for IP addresses that can be assigned
        to pods within the cluster. Can contain at most 2 blocks, one for IPv4
        and one for IPv6.

        After deployment it is not possible to change the size of
        the IP range.

        Examples:
          - "192.0.2.0/24"
          - "2001:db8::/32"
          - "192.0.2.0/24,2001:db8::/32"
          - "2001:db8::/32,192.0.2.0/24"
    bootstrap-service-cidr:
      type: string
      default: 10.152.183.0/24
      description: |
        Comma-separated CIDR blocks for IP addresses that can be assigned
        to services within the cluster. Can contain at most 2 blocks, one for IPv4
        and one for IPv6.

        After deployment it is not possible to change the size of
        the IP range.

        Examples:
          - "192.0.2.0/24"
          - "2001:db8::/32"
          - "192.0.2.0/24,2001:db8::/32"
          - "2001:db8::/32,192.0.2.0/24"
    containerd-custom-registries:
      type: string
      default: "[]"
      description: |
        Registry endpoints and credentials. Setting this config allows containerd
        to pull images from registries where auth is required.

        The value for this config must be a JSON array of credential objects, like this:
          e.g.: [{"url": "https://registry.example.com", "host": "my.registry:port", "username": "user", "password": "pass"}]

        Credential Object Parameters:
        url: REQUIRED str
          the URL to the registry, include the port if not it isn't implied from the schema.
            e.g: "url": "https://my.registry:8443"
            e.g: "url": "http://my.registry"

        host: OPTIONAL str - defaults to auto-generated from the url
          could be registry host address or a name
            e.g.: myregistry.io:9000, 10.10.10.10:5432
            e.g.: myregistry.io, myregistry
          Note: It will be derived from `url` if not provided.
            e.g.: "url": "http://10.10.10.10:8000" --> "host": "10.10.10.10:8000"

        username: OPTIONAL str - default ''
        password: OPTIONAL str - default ''
        identitytoken: OPTIONAL str - default ''
          Used by containerd for basic authentication to the registry.

        ca_file: OPTIONAL str - default ''
        cert_file: OPTIONAL str - default ''
        key_file: OPTIONAL str - default ''
          For ssl/tls communication these should be a base64 encoded file
          e.g.:  "ca_file": "'"$(base64 -w 0 < my.custom.registry.pem)"'"

        skip_verify: OPTIONAL bool - default false
          For situations where the registry has self-signed or expired certs and a quick work-around is necessary.
          e.g.: "skip_verify": true

        Example config:
        juju config k8s containerd_custom_registries='[{
            "url": "https://registry.example.com",
            "host": "ghcr.io",
            "ca_file": "'"$(base64 -w 0 < ~/my.custom.ca.pem)"'",
            "cert_file": "'"$(base64 -w 0 < ~/my.custom.cert.pem)"'",
            "key_file": "'"$(base64 -w 0 < ~/my.custom.key.pem)"'",
        }]'
    dns-enabled:
      type: boolean
      default: true
      description: |
        Enable/Disable the DNS feature on the cluster.
    dns-cluster-domain:
      type: string
      default: "cluster.local"
      description: |
        Sets the local domain of the cluster
    dns-service-ip:
      type: string
      default: ""
      description: |
        Sets the IP address of the dns service. If omitted defaults to the IP address
        of the Kubernetes service created by the feature.
        
        Can be used to point to an external dns server when feature is disabled.
    dns-upstream-nameservers:
      type: string
      default: ""
      description: |
        Space-separated list of upstream nameservers used to forward queries for out-of-cluster
        endpoints.
        
        If omitted defaults to `/etc/resolv.conf` and uses the nameservers on each node.
    gateway-enabled:
      type: boolean
      default: false
      description: |
        Enable/Disable the gateway feature on the cluster.
    kube-apiserver-extra-args:
      type: string
      default: ""
      description: |
        Space separated list of flags and key=value pairs that will be passed as arguments to
        kube-apiserver.

        Notes:
          Options may only be set on charm deployment

        For example a value like this:
          runtime-config=batch/v2alpha1=true profiling=true
        will result in kube-apiserver being run with the following options:
          --runtime-config=batch/v2alpha1=true --profiling=true
    kube-apiserver-extra-sans:
      type: string
      default: ""
      description: |
        Space separated list of extra Subject Alternative Names for the kube-apiserver
        self-signed certificates.

        Examples:
          - "kubernetes"
          - "kubernetes.default.svc"
          - "kubernetes.default.svc.cluster.local"
    kube-controller-manager-extra-args:
      type: string
      default: ""
      description: |
        Space separated list of flags and key=value pairs that will be passed as arguments to
        kube-controller-manager.

        Notes:
          Options may only be set on charm deployment
          cluster-name: cannot be overridden

        For example a value like this:
          runtime-config=batch/v2alpha1=true profiling=true
        will result in kube-controller-manager being run with the following options:
          --runtime-config=batch/v2alpha1=true --profiling=true
    kube-proxy-extra-args:
      type: string
      default: ""
      description: |
        Space separated list of flags and key=value pairs that will be passed as arguments to
        kube-proxy.

        Notes:
          Options may only be set on charm deployment

        For example a value like this:
          runtime-config=batch/v2alpha1=true profiling=true
        will result in kube-proxy being run with the following options:
          --runtime-config=batch/v2alpha1=true --profiling=true
    kube-scheduler-extra-args:
      type: string
      default: ""
      description: |
        Space separated list of flags and key=value pairs that will be passed as arguments to
        kube-scheduler.

        Notes:
          Options may only be set on charm deployment

        For example a value like this:
          runtime-config=batch/v2alpha1=true profiling=true
        will result in kube-scheduler being run with the following options:
          --runtime-config=batch/v2alpha1=true --profiling=true
    kubelet-extra-args:
      type: string
      default: ""
      description: |
        Space separated list of flags and key=value pairs that will be passed as arguments to
        kubelet.

        Notes:
          Options may only be set on charm deployment

        For example a value like this:
          runtime-config=batch/v2alpha1=true profiling=true
        will result in kubelet being run with the following options:
          --runtime-config=batch/v2alpha1=true --profiling=true
    load-balancer-enabled:
      type: boolean
      default: false
      description: |
        Enable/Disable the load balancer feature on the cluster.
    load-balancer-cidrs:
      type: string
      default: ""
      description: |
        Space-separated list of CIDRs to use for the load balancer. This is
        only used if load-balancer-enabled is set to true.
    load-balancer-l2-mode:
      type: boolean
      default: false
      description: |
        Enable/Disable L2 mode for the load balancer. This is only used if
        load-balancer-enabled is set to true.
    load-balancer-l2-interfaces:
      type: string
      default: ""
      description: |
        Space-separated list of interfaces to use for the load balancer. This
        is only used if load-balancer-l2-mode is set to true. if unset, all
        interfaces will be used.
    load-balancer-bgp-mode:
      type: boolean
      default: false
      description: |
        Enable/Disable BGP mode for the load balancer. This is only used if
        load-balancer-enabled is set to true.
    load-balancer-bgp-local-asn:
      type: int
      default: 64512
      description: |
        Local ASN for the load balancer. This is only used if load-balancer-bgp-mode
        is set to true.
    load-balancer-bgp-peer-address:
      type: string
      default: ""
      description: |
        Address of the BGP peer for the load balancer. This is only used if
        load-balancer-bgp-mode is set to true.
    load-balancer-bgp-peer-port:
      type: int
      default: 179
      description: |
        Port of the BGP peer for the load balancer. This is only used if
        load-balancer-bgp-mode is set to true.
    local-storage-enabled:
      type: boolean
      default: true
      description: |
        Enable local storage provisioning. This will create a storage class
        named "local-storage" that uses the hostPath provisioner. This is
        useful for development and testing purposes. It is not recommended for
        production use.
    local-storage-local-path:
      type: string
      default: "/var/snap/k8s/common/rawfile-storage"
      description: |
        The path on the host where local storage will be provisioned. This
        path must be writable by the kubelet. This is only used if
        local-storage.enabled is set to true.
    local-storage-reclaim-policy:
      type: string
      default: Delete
      description: |
        The reclaim policy for local storage. This can be either "Delete" or
        "Retain". If set to "Delete", the storage will be deleted when the
        PersistentVolumeClaim is deleted. If set to "Retain", the storage will
        be retained when the PersistentVolumeClaim is deleted.
    metrics-server-enabled:
      type: boolean
      default: true
      description: |
        Enable/Disable the metrics-server feature on the cluster.
    network-enabled:
      type: boolean
      default: true
      description: |
        Enables or disables the network feature.
    ingress-enabled:
      type: boolean
      default: false
      description: |
        Determines if the ingress feature should be enabled.
    ingress-enable-proxy-protocol:
      type: boolean
      default: false
      description: |
        Determines if the proxy protocol should be enabled for ingresses.
    node-labels:
      default: ""
      type: string
      description: |
        Labels can be used to organize and to select subsets of nodes in the
        cluster. Declare node labels in key=value format, separated by spaces.      

resources:
  snap-installation:
    type: file
    filename: snap-installation.tar.gz
    description: |
      Override charm defined snap installation script

      This charm is designed to operate with a specific revision of snaps, overriding 
      with anything will indicate that the charm is running an unsupported configuration.

      Content Options:
      0-byte resource (Default) -- Use the charm defined snap installation script
      ./snap-installation.yaml  -- Overrides the charm defined snap-installation.yaml
      ./k8s_XXXX.snap           -- Overrides the charm with a specific snap file installed dangerously

actions:
  get-kubeconfig:
    description: Retrieve Public Kubernetes cluster config, including credentials
    params:
      server:
        description: Override the server endpoint with this field
        type: string
  pre-upgrade-check:
    description: Run necessary pre-upgrade checks before executing a charm upgrade.

parts:
  charm:
<<<<<<< HEAD
    plugin: charm
=======
    source: .
    plugin: uv
>>>>>>> 3efa1082
    build-packages:
      - git
      - libffi-dev
      - libssl-dev
      - pkg-config
<<<<<<< HEAD
      - rustc
      - cargo
=======
    build-snaps:
      - astral-uv
      - rustup
    override-build: |
      rustup default stable
      craftctl default
  templates:
    plugin: dump
    source: templates/
    organize:
      "*": templates/
>>>>>>> 3efa1082

peers:
  cluster:
    interface: k8s-cluster
  cos-tokens:
    interface: cos-k8s-tokens
  upgrade:
    interface: upgrade

provides:
  cos-agent:
    interface: cos_agent
  cos-worker-tokens:
    interface: cos-k8s-tokens
  containerd:
    interface: containerd
  ceph-k8s-info:
    interface: kubernetes-info
  k8s-cluster:
    interface: k8s-cluster
  kube-control:
    interface: kube-control

requires:
  aws:
    interface: aws-integration
  azure:
    interface: azure-integration
  certificates:
    interface: tls-certificates
  etcd:
    interface: etcd
  external-cloud-provider:
    interface: external_cloud_provider
  gcp:
    interface: gcp-integration
  external-load-balancer:
    interface: loadbalancer<|MERGE_RESOLUTION|>--- conflicted
+++ resolved
@@ -427,21 +427,13 @@
 
 parts:
   charm:
-<<<<<<< HEAD
-    plugin: charm
-=======
     source: .
     plugin: uv
->>>>>>> 3efa1082
     build-packages:
       - git
       - libffi-dev
       - libssl-dev
       - pkg-config
-<<<<<<< HEAD
-      - rustc
-      - cargo
-=======
     build-snaps:
       - astral-uv
       - rustup
@@ -453,7 +445,6 @@
     source: templates/
     organize:
       "*": templates/
->>>>>>> 3efa1082
 
 peers:
   cluster:
