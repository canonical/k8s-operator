--- conflicted
+++ resolved
@@ -78,7 +78,6 @@
       type: string
       default: ""
       description: |
-<<<<<<< HEAD
         The datastore to use in Canonical Kubernetes.
         This can only be reset after deployment.
 
@@ -90,18 +89,6 @@
         * dqlite:       The charm will bootstrap with a k8s-dqlite datastore.
         * etcd:         The charm will bootstrap with an external etcd datastore.
                         The charm will block until the etcd charm is integrated.
-    bootstrap-certificates:
-      type: string
-      default: ""
-      description: |
-        The type of certificates to use in Canonical Kubernetes.
-        This can only be reset after deployment.
-        Allowed values are "", self-signed and external.
-=======
-        The datastore to use in Canonical Kubernetes. This cannot be changed
-        after deployment. Allowed values are "managed-etcd", "dqlite" and "etcd". 
-        If "etcd" is chosen, the charm should be integrated with the etcd charm.
->>>>>>> d1318906
     bootstrap-node-taints:
       type: string
       default: ""
