# Copyright 2024 Canonical Ltd.
# See LICENSE file for licensing details.
# This file configures Charmcraft.
# See https://juju.is/docs/sdk/charmcraft-config for guidance.

name: k8s
title: Kubernetes
summary: A machine charm for K8s
description: |-
  A machine charm which operates a complete Kubernetes cluster.

  This charm installs and operates a Kubernetes cluster via the k8s snap. It exposes
  relations to co-operate with other kubernetes components such as optional CNIs,
  optional cloud-providers, optional schedulers, external backing stores, and external
  certificate storage.

  This charm provides the following running components:
  * kube-apiserver
  * kube-scheduler
  * kube-controller-manager
  * kube-proxy
  * kubelet
  * containerd

  This charm can optionally disable the following components:
  * A Kubernetes Backing Store
  * A Kubernetes CNI
links:
  contact: https://launchpad.net/~containers
  documentation: https://discourse.charmhub.io/t/k8s-docs-index/13134
  issues:
  - https://github.com/canonical/k8s-operator/issues
  source:
    - https://github.com/canonical/k8s-operator

assumes:
  - juju >= 3.3

type: charm
bases:
  - build-on:
    - name: ubuntu
      channel: "20.04"
      architectures: [amd64]
    run-on:
    - name: ubuntu
      channel: "20.04"
      architectures: [amd64]
    - name: ubuntu
      channel: "22.04"
      architectures: [amd64]
    - name: ubuntu
      channel: "24.04"
      architectures: [amd64]
  - build-on:
    - name: ubuntu
      channel: "20.04"
      architectures: [arm64]
    run-on:
    - name: ubuntu
      channel: "20.04"
      architectures: [arm64]
    - name: ubuntu
      channel: "22.04"
      architectures: [arm64]
    - name: ubuntu
      channel: "24.04"
      architectures: [arm64]
config:
  options:
    annotations:
      type: string
      default: ""
      description: |
        Annotations is a space separated list of (key/value) pairs)  that can be
        used to add arbitrary metadata configuration to the Canonical
        Kubernetes cluster. For more information, see the upstream Canonical
        Kubernetes documentation about annotations:

        https://documentation.ubuntu.com/canonical-kubernetes/latest/snap/reference/annotations/

        Example:
          e.g.: key1=value1 key2=value2
    containerd-custom-registries:
      type: string
      default: "[]"
      description: |
        Registry endpoints and credentials. Setting this config allows containerd
        to pull images from registries where auth is required.

        The value for this config must be a JSON array of credential objects, like this:
          e.g.: [{"url": "https://registry.example.com", "host": "my.registry:port", "username": "user", "password": "pass"}]

        Credential Object Parameters:
        url: REQUIRED str
          the URL to the registry, include the port if not it isn't implied from the schema.
            e.g: "url": "https://my.registry:8443"
            e.g: "url": "http://my.registry"

        host: OPTIONAL str - defaults to auto-generated from the url
          could be registry host address or a name
            e.g.: myregistry.io:9000, 10.10.10.10:5432
            e.g.: myregistry.io, myregistry
          Note: It will be derived from `url` if not provided.
            e.g.: "url": "http://10.10.10.10:8000" --> "host": "10.10.10.10:8000"

        username: OPTIONAL str - default ''
        password: OPTIONAL str - default ''
        identitytoken: OPTIONAL str - default ''
          Used by containerd for basic authentication to the registry.

        ca_file: OPTIONAL str - default ''
        cert_file: OPTIONAL str - default ''
        key_file: OPTIONAL str - default ''
          For ssl/tls communication these should be a base64 encoded file
          e.g.:  "ca_file": "'"$(base64 -w 0 < my.custom.registry.pem)"'"

        skip_verify: OPTIONAL bool - default false
          For situations where the registry has self-signed or expired certs and a quick work-around is necessary.
          e.g.: "skip_verify": true

        Example config:
        juju config k8s containerd_custom_registries='[{
            "url": "https://registry.example.com",
            "host": "ghcr.io",
            "ca_file": "'"$(base64 -w 0 < ~/my.custom.ca.pem)"'",
            "cert_file": "'"$(base64 -w 0 < ~/my.custom.cert.pem)"'",
            "key_file": "'"$(base64 -w 0 < ~/my.custom.key.pem)"'",
        }]'

    bootstrap-datastore:
      default: dqlite
      type: string
      description: |
        The datastore to use in Canonical Kubernetes. This cannot be changed
        after deployment. Allowed values are "dqlite" and "etcd". If "etcd" is
        chosen, the charm should be integrated with the etcd charm.
    bootstrap-node-taints:
      type: string
      default: ""
      description: |
        Space-separated list of taints to apply to this node at registration time.

        This config is only used at bootstrap time when Kubelet first registers the
        node with Kubernetes. To change node taints after deploy time, use kubectl
        instead.

        For more information, see the upstream Kubernetes documentation about
        taints:
        https://kubernetes.io/docs/concepts/scheduling-eviction/taint-and-toleration/
    bootstrap-pod-cidr:
      type: string
      default: "10.1.0.0/16"
      description: |
        Comma-separated CIDR blocks for IP addresses that can be assigned
        to pods within the cluster. Can contain at most 2 blocks, one for IPv4 
        and one for IPv6.

        After deployment it is not possible to change the size of 
        the IP range.

        Examples: 
          - "192.0.2.0/24"
          - "2001:db8::/32"
          - "192.0.2.0/24,2001:db8::/32"
          - "2001:db8::/32,192.0.2.0/24"
    bootstrap-service-cidr:
      type: string
      default: 10.152.183.0/24
      description: |
        Comma-separated CIDR blocks for IP addresses that can be assigned
        to services within the cluster. Can contain at most 2 blocks, one for IPv4 
        and one for IPv6.

        After deployment it is not possible to change the size of 
        the IP range.

        Examples: 
          - "192.0.2.0/24"
          - "2001:db8::/32"
          - "192.0.2.0/24,2001:db8::/32"
          - "2001:db8::/32,192.0.2.0/24"
    gateway-enabled:
      type: boolean
      default: false
      description: |
        Enable/Disable the gateway feature on the cluster.
    local-storage-enabled:
      type: boolean
      default: true
      description: |
        Enable local storage provisioning. This will create a storage class
        named "local-storage" that uses the hostPath provisioner. This is
        useful for development and testing purposes. It is not recommended for
        production use.
    local-storage-local-path:
      type: string
      default: "/var/snap/k8s/common/rawfile-storage"
      description: |
        The path on the host where local storage will be provisioned. This
        path must be writable by the kubelet. This is only used if
        local-storage.enabled is set to true.
    local-storage-reclaim-policy:
      type: string
      default: Delete
      description: |
        The reclaim policy for local storage. This can be either "Delete" or
        "Retain". If set to "Delete", the storage will be deleted when the
        PersistentVolumeClaim is deleted. If set to "Retain", the storage will
        be retained when the PersistentVolumeClaim is deleted.
    node-labels:
      default: ""
      type: string
      description: |
<<<<<<< HEAD
        Labels can be used to organize and to select subsets of nodes in the
        cluster. Declare node labels in key=value format, separated by spaces.      
=======
        Enable/Disable the gateway feature on the cluster.
    network-enabled:
      type: boolean
      default: true
      description: |
        Enables or disables the network feature.
>>>>>>> 4cdc7f8e

resources:
  snap-installation:
    type: file
    filename: snap-installation.tar.gz
    description: |
      Override charm defined snap installation script

      This charm is designed to operate with a specific revision of snaps, overriding 
      with anything will indicate that the charm is running an unsupported configuration.

      Content Options:
      0-byte resource (Default) -- Use the charm defined snap installation script
      ./snap-installation.yaml  -- Overrides the charm defined snap-installation.yaml
      ./k8s_XXXX.snap           -- Overrides the charm with a specific snap file installed dangerously

actions:
  get-kubeconfig:
    description: Retrieve Public Kubernetes cluster config, including credentials
    params:
      server:
        description: Override the server endpoint with this field
        type: string
  pre-upgrade-check:
    description: Run necessary pre-upgrade checks before executing a charm upgrade.


parts:
  charm:
    plugin: charm
    build-packages: [git]

peers:
  cluster:
    interface: k8s-cluster
  cos-tokens:
    interface: cos-k8s-tokens
  upgrade:
    interface: upgrade

provides:
  cos-agent:
    interface: cos_agent
  cos-worker-tokens:
    interface: cos-k8s-tokens
  containerd:
    interface: containerd
  ceph-k8s-info:
    interface: kubernetes-info
  k8s-cluster:
    interface: k8s-cluster
  kube-control:
    interface: kube-control

requires:
  aws:
    interface: aws-integration
  azure:
    interface: azure-integration
  etcd:
    interface: etcd
  external-cloud-provider:
    interface: external_cloud_provider
  gcp:
    interface: gcp-integration<|MERGE_RESOLUTION|>--- conflicted
+++ resolved
@@ -208,21 +208,17 @@
         "Retain". If set to "Delete", the storage will be deleted when the
         PersistentVolumeClaim is deleted. If set to "Retain", the storage will
         be retained when the PersistentVolumeClaim is deleted.
-    node-labels:
-      default: ""
-      type: string
-      description: |
-<<<<<<< HEAD
-        Labels can be used to organize and to select subsets of nodes in the
-        cluster. Declare node labels in key=value format, separated by spaces.      
-=======
-        Enable/Disable the gateway feature on the cluster.
     network-enabled:
       type: boolean
       default: true
       description: |
         Enables or disables the network feature.
->>>>>>> 4cdc7f8e
+    node-labels:
+      default: ""
+      type: string
+      description: |
+        Labels can be used to organize and to select subsets of nodes in the
+        cluster. Declare node labels in key=value format, separated by spaces.      
 
 resources:
   snap-installation:
