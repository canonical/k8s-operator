# Copyright 2024 Canonical Ltd.
# See LICENSE file for licensing details.
# This file configures Charmcraft.
# See https://juju.is/docs/sdk/charmcraft-config for guidance.

name: k8s
title: Kubernetes
summary: A machine charm for K8s
description: |-
  A machine charm which operates a complete Kubernetes cluster.

  This charm installs and operates a Kubernetes cluster via the k8s snap. It exposes
  relations to co-operate with other kubernetes components such as optional CNIs,
  optional cloud-providers, optional schedulers, external backing stores, and external
  certificate storage.

  This charm provides the following running components:
  * kube-apiserver
  * kube-scheduler
  * kube-controller-manager
  * kube-proxy
  * kubelet
  * containerd

  This charm can optionally disable the following components:
  * A Kubernetes Backing Store
  * A Kubernetes CNI
links:
  contact: https://launchpad.net/~containers
  documentation: https://discourse.charmhub.io/t/k8s-docs-index/13134
  issues:
  - https://github.com/canonical/k8s-operator/issues
  source:
    - https://github.com/canonical/k8s-operator

assumes:
  - juju >= 3.3

type: charm
bases:
  - build-on:
    - name: ubuntu
      channel: "20.04"
      architectures: [amd64]
    run-on:
    - name: ubuntu
      channel: "20.04"
      architectures: [amd64]
    - name: ubuntu
      channel: "22.04"
      architectures: [amd64]
    - name: ubuntu
      channel: "24.04"
      architectures: [amd64]
  - build-on:
    - name: ubuntu
      channel: "20.04"
      architectures: [arm64]
    run-on:
    - name: ubuntu
      channel: "20.04"
      architectures: [arm64]
    - name: ubuntu
      channel: "22.04"
      architectures: [arm64]
    - name: ubuntu
      channel: "24.04"
      architectures: [arm64]
config:
  options:
    annotations:
      type: string
      default: ""
      description: |
        Annotations is a space separated list of (key/value) pairs)  that can be
        used to add arbitrary metadata configuration to the Canonical
        Kubernetes cluster. For more information, see the upstream Canonical
        Kubernetes documentation about annotations:

        https://documentation.ubuntu.com/canonical-kubernetes/latest/snap/reference/annotations/

        Example:
          e.g.: key1=value1 key2=value2
    containerd-custom-registries:
      type: string
      default: "[]"
      description: |
        Registry endpoints and credentials. Setting this config allows containerd
        to pull images from registries where auth is required.

        The value for this config must be a JSON array of credential objects, like this:
          e.g.: [{"url": "https://registry.example.com", "host": "my.registry:port", "username": "user", "password": "pass"}]

        Credential Object Parameters:
        url: REQUIRED str
          the URL to the registry, include the port if not it isn't implied from the schema.
            e.g: "url": "https://my.registry:8443"
            e.g: "url": "http://my.registry"

        host: OPTIONAL str - defaults to auto-generated from the url
          could be registry host address or a name
            e.g.: myregistry.io:9000, 10.10.10.10:5432
            e.g.: myregistry.io, myregistry
          Note: It will be derived from `url` if not provided.
            e.g.: "url": "http://10.10.10.10:8000" --> "host": "10.10.10.10:8000"

        username: OPTIONAL str - default ''
        password: OPTIONAL str - default ''
        identitytoken: OPTIONAL str - default ''
          Used by containerd for basic authentication to the registry.

        ca_file: OPTIONAL str - default ''
        cert_file: OPTIONAL str - default ''
        key_file: OPTIONAL str - default ''
          For ssl/tls communication these should be a base64 encoded file
          e.g.:  "ca_file": "'"$(base64 -w 0 < my.custom.registry.pem)"'"

        skip_verify: OPTIONAL bool - default false
          For situations where the registry has self-signed or expired certs and a quick work-around is necessary.
          e.g.: "skip_verify": true

        Example config:
        juju config k8s containerd_custom_registries='[{
            "url": "https://registry.example.com",
            "host": "ghcr.io",
            "ca_file": "'"$(base64 -w 0 < ~/my.custom.ca.pem)"'",
            "cert_file": "'"$(base64 -w 0 < ~/my.custom.cert.pem)"'",
            "key_file": "'"$(base64 -w 0 < ~/my.custom.key.pem)"'",
        }]'

    bootstrap-datastore:
      default: dqlite
      type: string
      description: |
        The datastore to use in Canonical Kubernetes. This cannot be changed
        after deployment. Allowed values are "dqlite" and "etcd". If "etcd" is
        chosen, the charm should be integrated with the etcd charm.
    bootstrap-node-taints:
      type: string
      default: ""
      description: |
        Space-separated list of taints to apply to this node at registration time.

        This config is only used at bootstrap time when Kubelet first registers the
        node with Kubernetes. To change node taints after deploy time, use kubectl
        instead.

        For more information, see the upstream Kubernetes documentation about
        taints:
        https://kubernetes.io/docs/concepts/scheduling-eviction/taint-and-toleration/
    bootstrap-pod-cidr:
      type: string
      default: "10.1.0.0/16"
      description: |
        Comma-separated CIDR blocks for IP addresses that can be assigned
        to pods within the cluster. Can contain at most 2 blocks, one for IPv4 
        and one for IPv6.

        After deployment it is not possible to change the size of 
        the IP range.

        Examples: 
          - "192.0.2.0/24"
          - "2001:db8::/32"
          - "192.0.2.0/24,2001:db8::/32"
          - "2001:db8::/32,192.0.2.0/24"
    bootstrap-service-cidr:
      type: string
      default: 10.152.183.0/24
      description: |
        Comma-separated CIDR blocks for IP addresses that can be assigned
        to services within the cluster. Can contain at most 2 blocks, one for IPv4 
        and one for IPv6.

        After deployment it is not possible to change the size of 
        the IP range.

        Examples: 
          - "192.0.2.0/24"
          - "2001:db8::/32"
          - "192.0.2.0/24,2001:db8::/32"
          - "2001:db8::/32,192.0.2.0/24"
    gateway-enabled:
      type: boolean
      default: false
      description: |
        Enable/Disable the gateway feature on the cluster.
    local-storage-enabled:
      type: boolean
      default: true
      description: |
        Enable local storage provisioning. This will create a storage class
        named "local-storage" that uses the hostPath provisioner. This is
        useful for development and testing purposes. It is not recommended for
        production use.
    local-storage-local-path:
      type: string
      default: "/var/snap/k8s/common/rawfile-storage"
      description: |
        The path on the host where local storage will be provisioned. This
        path must be writable by the kubelet. This is only used if
        local-storage.enabled is set to true.
    local-storage-reclaim-policy:
      type: string
      default: Delete
      description: |
        The reclaim policy for local storage. This can be either "Delete" or
        "Retain". If set to "Delete", the storage will be deleted when the
        PersistentVolumeClaim is deleted. If set to "Retain", the storage will
        be retained when the PersistentVolumeClaim is deleted.
    network-enabled:
      type: boolean
      default: true
      description: |
<<<<<<< HEAD
        Enable/Disable the gateway feature on the cluster.
    load-balancer-enabled:
      type: boolean
      default: false
      description: |
        Enable/Disable the load balancer feature on the cluster.
    load-balancer-cidrs:
      type: string
      default: ""
      description: |
        Space-separated list of CIDRs to use for the load balancer. This is
        only used if load-balancer-enabled is set to true.
    load-balancer-l2-mode:
      type: boolean
      default: false
      description: |
        Enable/Disable L2 mode for the load balancer. This is only used if
        load-balancer-enabled is set to true.
    load-balancer-l2-interfaces:
      type: string
      default: ""
      description: |
        Space-separated list of interfaces to use for the load balancer. This
        is only used if load-balancer-l2-mode is set to true. if unset, all
        interfaces will be used.
    load-balancer-bgp-mode:
      type: boolean
      default: false
      description: |
        Enable/Disable BGP mode for the load balancer. This is only used if
        load-balancer-enabled is set to true.
    load-balancer-bgp-local-asn:
      type: int
      default: 64512
      description: |
        Local ASN for the load balancer. This is only used if load-balancer-bgp-mode
        is set to true.
    load-balancer-bgp-peer-address:
      type: string
      default: ""
      description: |
        Address of the BGP peer for the load balancer. This is only used if
        load-balancer-bgp-mode is set to true.
    load-balancer-bgp-peer-port:
      type: int
      default: 179
      description: |
        Port of the BGP peer for the load balancer. This is only used if
        load-balancer-bgp-mode is set to true.
=======
        Enables or disables the network feature.
    node-labels:
      default: ""
      type: string
      description: |
        Labels can be used to organize and to select subsets of nodes in the
        cluster. Declare node labels in key=value format, separated by spaces.      
>>>>>>> fb5397b4

resources:
  snap-installation:
    type: file
    filename: snap-installation.tar.gz
    description: |
      Override charm defined snap installation script

      This charm is designed to operate with a specific revision of snaps, overriding 
      with anything will indicate that the charm is running an unsupported configuration.

      Content Options:
      0-byte resource (Default) -- Use the charm defined snap installation script
      ./snap-installation.yaml  -- Overrides the charm defined snap-installation.yaml
      ./k8s_XXXX.snap           -- Overrides the charm with a specific snap file installed dangerously

actions:
  get-kubeconfig:
    description: Retrieve Public Kubernetes cluster config, including credentials
    params:
      server:
        description: Override the server endpoint with this field
        type: string
  pre-upgrade-check:
    description: Run necessary pre-upgrade checks before executing a charm upgrade.


parts:
  charm:
    plugin: charm
    build-packages: [git]

peers:
  cluster:
    interface: k8s-cluster
  cos-tokens:
    interface: cos-k8s-tokens
  upgrade:
    interface: upgrade

provides:
  cos-agent:
    interface: cos_agent
  cos-worker-tokens:
    interface: cos-k8s-tokens
  containerd:
    interface: containerd
  ceph-k8s-info:
    interface: kubernetes-info
  k8s-cluster:
    interface: k8s-cluster
  kube-control:
    interface: kube-control

requires:
  aws:
    interface: aws-integration
  azure:
    interface: azure-integration
  etcd:
    interface: etcd
  external-cloud-provider:
    interface: external_cloud_provider
  gcp:
    interface: gcp-integration<|MERGE_RESOLUTION|>--- conflicted
+++ resolved
@@ -185,6 +185,54 @@
       default: false
       description: |
         Enable/Disable the gateway feature on the cluster.
+    load-balancer-enabled:
+      type: boolean
+      default: false
+      description: |
+        Enable/Disable the load balancer feature on the cluster.
+    load-balancer-cidrs:
+      type: string
+      default: ""
+      description: |
+        Space-separated list of CIDRs to use for the load balancer. This is
+        only used if load-balancer-enabled is set to true.
+    load-balancer-l2-mode:
+      type: boolean
+      default: false
+      description: |
+        Enable/Disable L2 mode for the load balancer. This is only used if
+        load-balancer-enabled is set to true.
+    load-balancer-l2-interfaces:
+      type: string
+      default: ""
+      description: |
+        Space-separated list of interfaces to use for the load balancer. This
+        is only used if load-balancer-l2-mode is set to true. if unset, all
+        interfaces will be used.
+    load-balancer-bgp-mode:
+      type: boolean
+      default: false
+      description: |
+        Enable/Disable BGP mode for the load balancer. This is only used if
+        load-balancer-enabled is set to true.
+    load-balancer-bgp-local-asn:
+      type: int
+      default: 64512
+      description: |
+        Local ASN for the load balancer. This is only used if load-balancer-bgp-mode
+        is set to true.
+    load-balancer-bgp-peer-address:
+      type: string
+      default: ""
+      description: |
+        Address of the BGP peer for the load balancer. This is only used if
+        load-balancer-bgp-mode is set to true.
+    load-balancer-bgp-peer-port:
+      type: int
+      default: 179
+      description: |
+        Port of the BGP peer for the load balancer. This is only used if
+        load-balancer-bgp-mode is set to true.
     local-storage-enabled:
       type: boolean
       default: true
@@ -212,57 +260,6 @@
       type: boolean
       default: true
       description: |
-<<<<<<< HEAD
-        Enable/Disable the gateway feature on the cluster.
-    load-balancer-enabled:
-      type: boolean
-      default: false
-      description: |
-        Enable/Disable the load balancer feature on the cluster.
-    load-balancer-cidrs:
-      type: string
-      default: ""
-      description: |
-        Space-separated list of CIDRs to use for the load balancer. This is
-        only used if load-balancer-enabled is set to true.
-    load-balancer-l2-mode:
-      type: boolean
-      default: false
-      description: |
-        Enable/Disable L2 mode for the load balancer. This is only used if
-        load-balancer-enabled is set to true.
-    load-balancer-l2-interfaces:
-      type: string
-      default: ""
-      description: |
-        Space-separated list of interfaces to use for the load balancer. This
-        is only used if load-balancer-l2-mode is set to true. if unset, all
-        interfaces will be used.
-    load-balancer-bgp-mode:
-      type: boolean
-      default: false
-      description: |
-        Enable/Disable BGP mode for the load balancer. This is only used if
-        load-balancer-enabled is set to true.
-    load-balancer-bgp-local-asn:
-      type: int
-      default: 64512
-      description: |
-        Local ASN for the load balancer. This is only used if load-balancer-bgp-mode
-        is set to true.
-    load-balancer-bgp-peer-address:
-      type: string
-      default: ""
-      description: |
-        Address of the BGP peer for the load balancer. This is only used if
-        load-balancer-bgp-mode is set to true.
-    load-balancer-bgp-peer-port:
-      type: int
-      default: 179
-      description: |
-        Port of the BGP peer for the load balancer. This is only used if
-        load-balancer-bgp-mode is set to true.
-=======
         Enables or disables the network feature.
     node-labels:
       default: ""
@@ -270,7 +267,6 @@
       description: |
         Labels can be used to organize and to select subsets of nodes in the
         cluster. Declare node labels in key=value format, separated by spaces.      
->>>>>>> fb5397b4
 
 resources:
   snap-installation:
