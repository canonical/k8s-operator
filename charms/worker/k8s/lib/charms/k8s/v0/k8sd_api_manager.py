--- conflicted
+++ resolved
@@ -441,13 +441,8 @@
         servers: (List(str)): list of server addresses of the external datastore cluster.
     """
 
-<<<<<<< HEAD
-    datastore_type: str = Field(None, alias="type")
-    servers: List[str] = Field(None, alias="servers")
-=======
     datastore_type: Optional[str] = Field(None, alias="type")
-    external_url: Optional[str] = Field(None, alias="external-url")
->>>>>>> 873c2637
+    servers: Optional[List[str]] = Field(None, alias="servers")
 
 
 class ClusterStatus(BaseModel):
